--- conflicted
+++ resolved
@@ -2,17 +2,10 @@
 <root>
     <windows>
         <driver id="googlechrome">
-<<<<<<< HEAD
-            <version id="87.0.4280.20">
-                <bitrate thirtytwobit="true" sixtyfourbit="true">
-                    <filelocation>https://chromedriver.storage.googleapis.com/87.0.4280.20/chromedriver_win32.zip</filelocation>
-                    <hash>bc1c5b8cd8225364144a1b2cd9198e929daa7492</hash>
-=======
             <version id="87.0.4280.88">
                 <bitrate thirtytwobit="true" sixtyfourbit="true">
                     <filelocation>https://chromedriver.storage.googleapis.com/87.0.4280.88/chromedriver_win32.zip</filelocation>
                     <hash>f0bbea2cb52e7edede555a197e480b720fdf43bb</hash>
->>>>>>> 374cd3c9
                     <hashtype>sha1</hashtype>
                 </bitrate>
             </version>
@@ -20,17 +13,10 @@
     </windows>
     <linux>
         <driver id="googlechrome">
-<<<<<<< HEAD
-            <version id="87.0.4280.20">
-                <bitrate sixtyfourbit="true">
-                    <filelocation>https://chromedriver.storage.googleapis.com/87.0.4280.20/chromedriver_linux64.zip</filelocation>
-                    <hash>e249b148dab9f9c9073a965d4b2dffc022a001e8</hash>
-=======
             <version id="87.0.4280.88">
                 <bitrate sixtyfourbit="true">
                     <filelocation>https://chromedriver.storage.googleapis.com/87.0.4280.88/chromedriver_linux64.zip</filelocation>
                     <hash>06cf6155ad402e2a118943134d9c806d5b3fd6ec</hash>
->>>>>>> 374cd3c9
                     <hashtype>sha1</hashtype>
                 </bitrate>
             </version>
@@ -38,17 +24,10 @@
     </linux>
     <osx>
         <driver id="googlechrome">
-<<<<<<< HEAD
-            <version id="87.0.4280.20">
-                <bitrate sixtyfourbit="true">
-                    <filelocation>https://chromedriver.storage.googleapis.com/87.0.4280.20/chromedriver_mac64.zip</filelocation>
-                    <hash>fe58bfb60769638e48334d49821079b2dc6f3ab7</hash>
-=======
             <version id="87.0.4280.88">
                 <bitrate sixtyfourbit="true">
                     <filelocation>https://chromedriver.storage.googleapis.com/87.0.4280.88/chromedriver_mac64.zip</filelocation>
                     <hash>8f04b95747457b8a1e0800ccec7e3c7ca0e2c1fb</hash>
->>>>>>> 374cd3c9
                     <hashtype>sha1</hashtype>
                 </bitrate>
             </version>
