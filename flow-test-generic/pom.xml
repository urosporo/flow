<?xml version="1.0" encoding="UTF-8"?>
<project xmlns="http://maven.apache.org/POM/4.0.0"
         xmlns:xsi="http://www.w3.org/2001/XMLSchema-instance"
         xsi:schemaLocation="http://maven.apache.org/POM/4.0.0 http://maven.apache.org/xsd/maven-4.0.0.xsd">
    <parent>
        <artifactId>flow-project</artifactId>
        <groupId>com.vaadin</groupId>
<<<<<<< HEAD
        <version>1.5-SNAPSHOT</version>
=======
        <version>2.0-SNAPSHOT</version>
>>>>>>> 495e90a2
    </parent>
    <modelVersion>4.0.0</modelVersion>

    <artifactId>flow-test-generic</artifactId>
    <name>Flow Generic Test Utilities</name>
    <dependencies>
        <dependency>
            <groupId>junit</groupId>
            <artifactId>junit</artifactId>
        </dependency>
        <dependency>
            <groupId>org.slf4j</groupId>
            <artifactId>slf4j-api</artifactId>
        </dependency>
    </dependencies>


</project><|MERGE_RESOLUTION|>--- conflicted
+++ resolved
@@ -5,11 +5,7 @@
     <parent>
         <artifactId>flow-project</artifactId>
         <groupId>com.vaadin</groupId>
-<<<<<<< HEAD
-        <version>1.5-SNAPSHOT</version>
-=======
         <version>2.0-SNAPSHOT</version>
->>>>>>> 495e90a2
     </parent>
     <modelVersion>4.0.0</modelVersion>
 
