--- conflicted
+++ resolved
@@ -55,11 +55,8 @@
         final int thresholdMs = Boolean.getBoolean(
                 System.getProperty("vaadin.useDeprecatedV14Bootstrapping"))
                         ? 5500
-<<<<<<< HEAD
                         : 12000;
-=======
-                        : 10500;
->>>>>>> 8fba4e1e
+
 
         Assert.assertTrue(
                 String.format("startup time expected <= %d but was %d",
