package com.vaadin.flow.server.startup;

import javax.servlet.Registration;
import javax.servlet.Servlet;
import javax.servlet.ServletConfig;
import javax.servlet.ServletContext;
import javax.servlet.ServletContextEvent;
import javax.servlet.ServletRegistration;
import javax.servlet.ServletRequest;
import javax.servlet.ServletResponse;

import java.util.Collection;
import java.util.Collections;
import java.util.HashMap;
import java.util.Map;
import java.util.Set;
import java.util.function.Function;
import java.util.stream.Collectors;
import java.util.stream.Stream;

import org.easymock.Capture;
import org.easymock.CaptureType;
import org.easymock.EasyMock;
import org.junit.Before;
import org.junit.Test;

import com.vaadin.flow.component.Component;
import com.vaadin.flow.component.WebComponentExporter;
<<<<<<< HEAD
import com.vaadin.flow.component.webcomponent.WebComponent;
=======
>>>>>>> 495e90a2
import com.vaadin.flow.router.Route;
import com.vaadin.flow.router.RouteConfiguration;
import com.vaadin.flow.server.Constants;
import com.vaadin.flow.server.RouteRegistry;
import com.vaadin.flow.server.VaadinServlet;
import com.vaadin.flow.server.webcomponent.WebComponentConfigurationRegistry;

import static java.util.Collections.emptyList;
import static java.util.Collections.emptyMap;
import static java.util.Collections.singletonList;
import static java.util.Collections.singletonMap;
import static org.easymock.EasyMock.anyBoolean;
import static org.easymock.EasyMock.anyObject;
import static org.easymock.EasyMock.anyString;
import static org.easymock.EasyMock.capture;
import static org.easymock.EasyMock.expect;
import static org.easymock.EasyMock.mock;
import static org.easymock.EasyMock.newCapture;
import static org.easymock.EasyMock.replay;
import static org.junit.Assert.assertEquals;
import static org.junit.Assert.assertTrue;

public class ServletDeployerTest {
    private final ServletDeployer deployer = new ServletDeployer();

    private final Capture<String> servletNames = EasyMock
            .newCapture(CaptureType.ALL);
    private final Capture<String> servletMappings = EasyMock
            .newCapture(CaptureType.ALL);

    private static class TestVaadinServlet extends VaadinServlet {
    }

    private static class TestServlet implements Servlet {
        @Override
        public void init(ServletConfig config) {
        }

        @Override
        public ServletConfig getServletConfig() {
            return null;
        }

        @Override
        public void service(ServletRequest req, ServletResponse res) {
        }

        @Override
        public String getServletInfo() {
            return null;
        }

        @Override
        public void destroy() {
        }
    }

    @Route
    private static class ComponentWithRoute extends Component {
    }

    @Before
    public void clearCaptures() {
        servletNames.reset();
        servletMappings.reset();
    }

    @Test
<<<<<<< HEAD
    public void hasRoutes_automaticallyRegisterTwoServletsWhenNoServletsPresent() {
        deployer.contextInitialized(getContextEvent(true, false));

        assertMappingsCount(2);
        assertMappingIsRegistered(ServletDeployer.class.getName(), "/*");
        assertMappingIsRegistered("frontendFilesServlet", "/frontend/*");
    }

    @Test
    public void hasWebComponents_automaticallyRegisterTwoServletsWhenNoServletsPresent() {
        deployer.contextInitialized(getContextEvent(false, true));
=======
    public void hasRoutes_automaticallyRegisterTwoServletsWhenNoServletsPresent() throws Exception {
        deployer.contextInitialized(getContextEvent(true, false));
>>>>>>> 495e90a2

        assertMappingsCount(2);
        assertMappingIsRegistered(ServletDeployer.class.getName(), "/*");
        assertMappingIsRegistered("frontendFilesServlet", "/frontend/*");
    }

    @Test
<<<<<<< HEAD
    public void doNotRegisterAnythingIfRegistrationIsDisabled() {
=======
    public void hasWebComponents_automaticallyRegisterTwoServletsWhenNoServletsPresent() throws Exception {
        deployer.contextInitialized(getContextEvent(false, true));

        assertMappingsCount(2);
        assertMappingIsRegistered(ServletDeployer.class.getName(), "/*");
        assertMappingIsRegistered("frontendFilesServlet", "/frontend/*");
    }

    @Test
    public void doNotRegisterAnythingIfRegistrationIsDisabled() throws Exception {
>>>>>>> 495e90a2
        deployer.contextInitialized(getContextEvent(true, true,
                getServletRegistration("testServlet", TestServlet.class,
                        singletonList("/test/*"),
                        singletonMap(
                                Constants.DISABLE_AUTOMATIC_SERVLET_REGISTRATION,
                                "true"))));

        assertMappingsCount(0);
    }

    @Test
<<<<<<< HEAD
    public void noRoutes_noWebComponents_mainServletIsNotRegistered() {
=======
    public void noRoutes_noWebComponents_mainServletIsNotRegistered() throws Exception {
>>>>>>> 495e90a2
        deployer.contextInitialized(getContextEvent(false, false));

        assertMappingsCount(1);
        assertMappingIsRegistered("frontendFilesServlet", "/frontend/*");
    }

    @Test
<<<<<<< HEAD
    public void mainServletIsNotRegisteredWhenVaadinServletIsPresent() {
=======
    public void mainServletIsNotRegisteredWhenVaadinServletIsPresent() throws Exception {
>>>>>>> 495e90a2
        deployer.contextInitialized(getContextEvent(true, true,
                getServletRegistration("testServlet", TestVaadinServlet.class,
                        singletonList("/test/*"), emptyMap())));

        assertMappingsCount(1);
        assertMappingIsRegistered("frontendFilesServlet", "/frontend/*");
    }

    @Test
<<<<<<< HEAD
    public void frontendServletIsNotRegisteredWhenProductionModeIsActive() {
=======
    public void frontendServletIsNotRegisteredWhenProductionModeIsActive() throws Exception {
>>>>>>> 495e90a2
        deployer.contextInitialized(getContextEvent(true, true,
                getServletRegistration("testServlet", TestServlet.class,
                        singletonList("/test/*"),
                        singletonMap(
                                Constants.SERVLET_PARAMETER_PRODUCTION_MODE,
                                "true"))));

        assertMappingsCount(1);
        assertMappingIsRegistered(ServletDeployer.class.getName(), "/*");
    }

    @Test
<<<<<<< HEAD
    public void frontendServletIsRegisteredWhenAtLeastOneServletHasDevelopmentMode() {
=======
    public void frontendServletIsRegisteredWhenAtLeastOneServletHasDevelopmentMode() throws Exception {
>>>>>>> 495e90a2
        deployer.contextInitialized(getContextEvent(true, true,
                getServletRegistration("testServlet1", TestServlet.class,
                        singletonList("/test1/*"), singletonMap(
                                Constants.SERVLET_PARAMETER_PRODUCTION_MODE,
                                "true")),
                getServletRegistration("testServlet2", TestServlet.class,
                        singletonList("/test2/*"),
                        singletonMap(
                                Constants.SERVLET_PARAMETER_PRODUCTION_MODE,
                                "false"))));

        assertMappingsCount(2);
        assertMappingIsRegistered(ServletDeployer.class.getName(), "/*");
        assertMappingIsRegistered("frontendFilesServlet", "/frontend/*");
    }

    @Test
    public void frontendServletIsRegisteredInProductionModeIfOriginalFrontendResourcesAreUsed() throws Exception {
        Map<String, String> params = new HashMap<>();
        params.put(Constants.SERVLET_PARAMETER_PRODUCTION_MODE, "true");
        params.put(Constants.USE_ORIGINAL_FRONTEND_RESOURCES, "true");

        deployer.contextInitialized(
                getContextEvent(true, true, getServletRegistration("test",
                        TestServlet.class, emptyList(), params)));

        assertMappingsCount(2);
        assertMappingIsRegistered(ServletDeployer.class.getName(), "/*");
        assertMappingIsRegistered("frontendFilesServlet", "/frontend/*");
    }

    @Test
<<<<<<< HEAD
    public void servletIsNotRegisteredWhenAnotherHasTheSamePathMapping_mainServlet() {
=======
    public void servletIsNotRegisteredWhenAnotherHasTheSamePathMapping_mainServlet() throws Exception {
>>>>>>> 495e90a2
        deployer.contextInitialized(getContextEvent(true, true,
                getServletRegistration("test", TestServlet.class,
                        singletonList("/*"), Collections.emptyMap())));

        assertMappingsCount(1);
        assertMappingIsRegistered("frontendFilesServlet", "/frontend/*");
    }

    @Test
<<<<<<< HEAD
    public void servletIsNotRegisteredWhenAnotherHasTheSamePathMapping_frontendServlet() {
=======
    public void servletIsNotRegisteredWhenAnotherHasTheSamePathMapping_frontendServlet() throws Exception {
>>>>>>> 495e90a2
        deployer.contextInitialized(getContextEvent(true, true,
                getServletRegistration("test", TestServlet.class,
                        singletonList("/frontend/*"), Collections.emptyMap())));

        assertMappingsCount(1);
        assertMappingIsRegistered(ServletDeployer.class.getName(), "/*");
    }

    private void assertMappingsCount(int expectedCount) {
        assertEquals(
                String.format(
                        "Expected to have exactly '%d' mappings, but got: '%s'",
                        expectedCount, servletNames.getValues()),
                servletNames.getValues().size(), expectedCount);
        assertEquals(
                String.format(
                        "Expected to have exactly '%d' mappings, but got: '%s'",
                        expectedCount, servletMappings.getValues()),
                servletMappings.getValues().size(), expectedCount);
    }

    private void assertMappingIsRegistered(String servletName,
            String mappedPath) {
        int servletNameIndex = servletNames.getValues().indexOf(servletName);
        int pathIndex = servletMappings.getValues().indexOf(mappedPath);
        assertTrue(String.format(
                "Did not find servlet name '%s' among added servlet names: '%s'",
                servletName, servletNames.getValues()), servletNameIndex >= 0);
        assertTrue(
                String.format(
                        "Did not find mapped path '%s' among added paths: '%s'",
                        mappedPath, servletMappings.getValues()),
                pathIndex >= 0);
        assertEquals(
                "Expected servlet name '%s' and mapped path '%s' to be added for the same servlet in the same time",
                pathIndex, servletNameIndex);
    }

    @SuppressWarnings({ "unchecked", "rawtypes" })
    private ServletContextEvent getContextEvent(boolean addRoutes,
            boolean addWebComponents,
<<<<<<< HEAD
            ServletRegistration... servletRegistrations) {
=======
            ServletRegistration... servletRegistrations) throws Exception {
>>>>>>> 495e90a2
        ServletRegistration.Dynamic dynamicMock = mock(
                ServletRegistration.Dynamic.class);
        dynamicMock.setAsyncSupported(anyBoolean());
        EasyMock.expectLastCall().anyTimes();
        expect(dynamicMock.addMapping(capture(servletMappings)))
                .andReturn(Collections.emptySet()).anyTimes();

        ServletContext contextMock = mock(ServletContext.class);
        expect(contextMock.getClassLoader())
                .andReturn(this.getClass().getClassLoader()).anyTimes();
        expect(contextMock.addServlet(EasyMock.capture(servletNames),
                anyObject(Class.class))).andAnswer(() -> dynamicMock)
                        .anyTimes();

        expect(contextMock.getResource(EasyMock.anyString())).andReturn(null).anyTimes();


        // seems to be a compiler bug, since fails to compile with the actual
        // types specified (or being inlined) but works with raw type
        @SuppressWarnings({ "rawtypes", "serial" })
        Map hack = Stream.of(servletRegistrations).collect(
                Collectors.toMap(Registration::getName, Function.identity()));
        expect(contextMock.getServletRegistrations()).andReturn(hack)
                .anyTimes();

        if (addRoutes) {
            expect(contextMock.getAttribute(RouteRegistry.class.getName()))
                    .andAnswer(() -> {
                        ApplicationRouteRegistry registry = new ApplicationRouteRegistry();

                        RouteConfiguration routeConfiguration = RouteConfiguration
                                .forRegistry(registry);
                        routeConfiguration.update(() -> {
                            routeConfiguration.getHandledRegistry().clean();
                            routeConfiguration.setAnnotatedRoute(
                                    ComponentWithRoute.class);
                        });
                        return registry;
                    }).anyTimes();
        }
        if (addWebComponents) {
            expect(contextMock.getAttribute(
                    WebComponentConfigurationRegistry.class.getName()))
                            .andAnswer(() -> {
<<<<<<< HEAD
                                WebComponentConfigurationRegistry registry =
                                        new WebComponentConfigurationRegistry() {};
                                registry.setConfigurations(Collections.singleton(
                                        new WebComponentExporter
                                                .WebComponentConfigurationFactory()
                                                .create(FakeExporter.class)));
=======

                                WebComponentConfigurationRegistry registry = new WebComponentConfigurationRegistry() {
                                };
                                registry.setExporters(
                                        (Map) Collections.singletonMap("foo",
                                                WebComponentExporter.class));
>>>>>>> 495e90a2

                                return registry;
                            }).anyTimes();

        }

        expect(contextMock.getAttribute(anyString())).andReturn(null)
                .anyTimes();
        contextMock.setAttribute(anyObject(), anyObject());
        contextMock.setAttribute(anyObject(), anyObject());
        EasyMock.expectLastCall();

        expect(contextMock.getInitParameterNames())
                .andReturn(Collections.emptyEnumeration()).anyTimes();

        replay(dynamicMock, contextMock);
        return new ServletContextEvent(contextMock);
    }

    private ServletRegistration getServletRegistration(String servletName,
            Class<?> servletClass, Collection<String> pathMappings,
            Map<String, String> initParameters) {
        ServletRegistration registrationMock = mock(ServletRegistration.class);
        expect(registrationMock.getClassName())
                .andReturn(servletClass.getName()).anyTimes();
        expect(registrationMock.getMappings()).andReturn(pathMappings)
                .anyTimes();
        expect(registrationMock.getName()).andReturn(servletName).anyTimes();
        expect(registrationMock.getInitParameters()).andReturn(initParameters)
                .anyTimes();
        Capture<String> parameterNameCapture = newCapture();
        expect(registrationMock.getInitParameter(capture(parameterNameCapture)))
                .andAnswer(() -> initParameters
                        .get(parameterNameCapture.getValue()))
                .anyTimes();
        replay(registrationMock);
        return registrationMock;
    }

    public final static class FakeExporter extends WebComponentExporter<Component> {
        public FakeExporter() {
            super("tag");
        }

        @Override
        public void configureInstance(WebComponent<Component> webComponent, Component component) {

        }
    }
}<|MERGE_RESOLUTION|>--- conflicted
+++ resolved
@@ -13,7 +13,6 @@
 import java.util.Collections;
 import java.util.HashMap;
 import java.util.Map;
-import java.util.Set;
 import java.util.function.Function;
 import java.util.stream.Collectors;
 import java.util.stream.Stream;
@@ -26,10 +25,7 @@
 
 import com.vaadin.flow.component.Component;
 import com.vaadin.flow.component.WebComponentExporter;
-<<<<<<< HEAD
 import com.vaadin.flow.component.webcomponent.WebComponent;
-=======
->>>>>>> 495e90a2
 import com.vaadin.flow.router.Route;
 import com.vaadin.flow.router.RouteConfiguration;
 import com.vaadin.flow.server.Constants;
@@ -98,22 +94,8 @@
     }
 
     @Test
-<<<<<<< HEAD
-    public void hasRoutes_automaticallyRegisterTwoServletsWhenNoServletsPresent() {
-        deployer.contextInitialized(getContextEvent(true, false));
-
-        assertMappingsCount(2);
-        assertMappingIsRegistered(ServletDeployer.class.getName(), "/*");
-        assertMappingIsRegistered("frontendFilesServlet", "/frontend/*");
-    }
-
-    @Test
-    public void hasWebComponents_automaticallyRegisterTwoServletsWhenNoServletsPresent() {
-        deployer.contextInitialized(getContextEvent(false, true));
-=======
     public void hasRoutes_automaticallyRegisterTwoServletsWhenNoServletsPresent() throws Exception {
         deployer.contextInitialized(getContextEvent(true, false));
->>>>>>> 495e90a2
 
         assertMappingsCount(2);
         assertMappingIsRegistered(ServletDeployer.class.getName(), "/*");
@@ -121,9 +103,6 @@
     }
 
     @Test
-<<<<<<< HEAD
-    public void doNotRegisterAnythingIfRegistrationIsDisabled() {
-=======
     public void hasWebComponents_automaticallyRegisterTwoServletsWhenNoServletsPresent() throws Exception {
         deployer.contextInitialized(getContextEvent(false, true));
 
@@ -134,7 +113,6 @@
 
     @Test
     public void doNotRegisterAnythingIfRegistrationIsDisabled() throws Exception {
->>>>>>> 495e90a2
         deployer.contextInitialized(getContextEvent(true, true,
                 getServletRegistration("testServlet", TestServlet.class,
                         singletonList("/test/*"),
@@ -146,11 +124,7 @@
     }
 
     @Test
-<<<<<<< HEAD
-    public void noRoutes_noWebComponents_mainServletIsNotRegistered() {
-=======
     public void noRoutes_noWebComponents_mainServletIsNotRegistered() throws Exception {
->>>>>>> 495e90a2
         deployer.contextInitialized(getContextEvent(false, false));
 
         assertMappingsCount(1);
@@ -158,11 +132,7 @@
     }
 
     @Test
-<<<<<<< HEAD
-    public void mainServletIsNotRegisteredWhenVaadinServletIsPresent() {
-=======
     public void mainServletIsNotRegisteredWhenVaadinServletIsPresent() throws Exception {
->>>>>>> 495e90a2
         deployer.contextInitialized(getContextEvent(true, true,
                 getServletRegistration("testServlet", TestVaadinServlet.class,
                         singletonList("/test/*"), emptyMap())));
@@ -172,11 +142,7 @@
     }
 
     @Test
-<<<<<<< HEAD
-    public void frontendServletIsNotRegisteredWhenProductionModeIsActive() {
-=======
     public void frontendServletIsNotRegisteredWhenProductionModeIsActive() throws Exception {
->>>>>>> 495e90a2
         deployer.contextInitialized(getContextEvent(true, true,
                 getServletRegistration("testServlet", TestServlet.class,
                         singletonList("/test/*"),
@@ -189,11 +155,7 @@
     }
 
     @Test
-<<<<<<< HEAD
-    public void frontendServletIsRegisteredWhenAtLeastOneServletHasDevelopmentMode() {
-=======
     public void frontendServletIsRegisteredWhenAtLeastOneServletHasDevelopmentMode() throws Exception {
->>>>>>> 495e90a2
         deployer.contextInitialized(getContextEvent(true, true,
                 getServletRegistration("testServlet1", TestServlet.class,
                         singletonList("/test1/*"), singletonMap(
@@ -226,11 +188,7 @@
     }
 
     @Test
-<<<<<<< HEAD
-    public void servletIsNotRegisteredWhenAnotherHasTheSamePathMapping_mainServlet() {
-=======
     public void servletIsNotRegisteredWhenAnotherHasTheSamePathMapping_mainServlet() throws Exception {
->>>>>>> 495e90a2
         deployer.contextInitialized(getContextEvent(true, true,
                 getServletRegistration("test", TestServlet.class,
                         singletonList("/*"), Collections.emptyMap())));
@@ -240,11 +198,7 @@
     }
 
     @Test
-<<<<<<< HEAD
-    public void servletIsNotRegisteredWhenAnotherHasTheSamePathMapping_frontendServlet() {
-=======
     public void servletIsNotRegisteredWhenAnotherHasTheSamePathMapping_frontendServlet() throws Exception {
->>>>>>> 495e90a2
         deployer.contextInitialized(getContextEvent(true, true,
                 getServletRegistration("test", TestServlet.class,
                         singletonList("/frontend/*"), Collections.emptyMap())));
@@ -286,11 +240,7 @@
     @SuppressWarnings({ "unchecked", "rawtypes" })
     private ServletContextEvent getContextEvent(boolean addRoutes,
             boolean addWebComponents,
-<<<<<<< HEAD
-            ServletRegistration... servletRegistrations) {
-=======
             ServletRegistration... servletRegistrations) throws Exception {
->>>>>>> 495e90a2
         ServletRegistration.Dynamic dynamicMock = mock(
                 ServletRegistration.Dynamic.class);
         dynamicMock.setAsyncSupported(anyBoolean());
@@ -335,21 +285,12 @@
             expect(contextMock.getAttribute(
                     WebComponentConfigurationRegistry.class.getName()))
                             .andAnswer(() -> {
-<<<<<<< HEAD
                                 WebComponentConfigurationRegistry registry =
                                         new WebComponentConfigurationRegistry() {};
                                 registry.setConfigurations(Collections.singleton(
                                         new WebComponentExporter
                                                 .WebComponentConfigurationFactory()
                                                 .create(FakeExporter.class)));
-=======
-
-                                WebComponentConfigurationRegistry registry = new WebComponentConfigurationRegistry() {
-                                };
-                                registry.setExporters(
-                                        (Map) Collections.singletonMap("foo",
-                                                WebComponentExporter.class));
->>>>>>> 495e90a2
 
                                 return registry;
                             }).anyTimes();
