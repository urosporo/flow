/*
 * Copyright 2000-2020 Vaadin Ltd.
 *
 * Licensed under the Apache License, Version 2.0 (the "License"); you may not
 * use this file except in compliance with the License. You may obtain a copy of
 * the License at
 *
 * http://www.apache.org/licenses/LICENSE-2.0
 *
 * Unless required by applicable law or agreed to in writing, software
 * distributed under the License is distributed on an "AS IS" BASIS, WITHOUT
 * WARRANTIES OR CONDITIONS OF ANY KIND, either express or implied. See the
 * License for the specific language governing permissions and limitations under
 * the License.
 */
package com.vaadin.flow.router;

import javax.servlet.http.HttpServletResponse;
import java.util.ArrayList;
import java.util.Arrays;
import java.util.Collections;
import java.util.EventObject;
import java.util.HashMap;
import java.util.HashSet;
import java.util.List;
import java.util.Locale;
import java.util.Map;
import java.util.Optional;
import java.util.concurrent.atomic.AtomicInteger;
import java.util.stream.Collectors;
import java.util.stream.Stream;

import com.vaadin.flow.component.Component;
import com.vaadin.flow.component.ComponentUtil;
import com.vaadin.flow.component.HasComponents;
import com.vaadin.flow.component.HasElement;
import com.vaadin.flow.component.Html;
import com.vaadin.flow.component.Tag;
import com.vaadin.flow.component.UI;
import com.vaadin.flow.component.page.ExtendedClientDetails;
import com.vaadin.flow.dom.Element;
import com.vaadin.flow.function.DeploymentConfiguration;
import com.vaadin.flow.i18n.LocaleChangeEvent;
import com.vaadin.flow.i18n.LocaleChangeObserver;
import com.vaadin.flow.internal.CurrentInstance;
import com.vaadin.flow.router.BeforeLeaveEvent.ContinueNavigationAction;
import com.vaadin.flow.router.RouterTest.CombinedObserverTarget.Enter;
import com.vaadin.flow.router.RouterTest.CombinedObserverTarget.Leave;
import com.vaadin.flow.router.internal.HasUrlParameterFormat;
import com.vaadin.flow.router.internal.RouteUtil;
import com.vaadin.flow.server.InvalidRouteConfigurationException;
import com.vaadin.flow.server.InvalidRouteLayoutConfigurationException;
import com.vaadin.flow.server.MockVaadinServletService;
import com.vaadin.flow.server.MockVaadinSession;
import com.vaadin.flow.server.VaadinService;
import com.vaadin.flow.server.VaadinSession;
import com.vaadin.flow.server.startup.ApplicationRouteRegistry;
import com.vaadin.flow.shared.Registration;
import com.vaadin.tests.util.MockUI;
<<<<<<< HEAD
=======
import elemental.json.Json;
import elemental.json.JsonObject;
>>>>>>> b03fe4c8
import net.jcip.annotations.NotThreadSafe;
import org.junit.After;
import org.junit.Assert;
import org.junit.Before;
import org.junit.Rule;
import org.junit.Test;
import org.junit.rules.ExpectedException;
import org.mockito.Mockito;

import static com.vaadin.flow.router.internal.RouteModelTest.parameters;
import static com.vaadin.flow.router.internal.RouteModelTest.varargs;
import static org.hamcrest.CoreMatchers.is;
import static org.hamcrest.CoreMatchers.startsWith;
import static org.junit.Assert.assertEquals;
import static org.junit.Assert.assertThat;

@NotThreadSafe
public class RouterTest extends RoutingTestBase {

    private static final String DYNAMIC_TITLE = "I am dynamic!";
    public static final String EXCEPTION_WRAPPER_MESSAGE = "There was an exception while trying to navigate to '%s' with the exception message '%s'";

    private UI ui;

    private VaadinService service = Mockito.mock(VaadinService.class);

    private DeploymentConfiguration configuration = Mockito
            .mock(DeploymentConfiguration.class);

    @Route("")
    @Tag(Tag.DIV)
    public static class RootNavigationTarget extends Component
            implements AfterNavigationObserver {

        static List<EventObject> events = new ArrayList<>();

        @Override
        public void afterNavigation(AfterNavigationEvent event) {
            events.add(event);
        }
    }

    @Route("")
    @Tag(Tag.DIV)
    public static class AfterNavigationTarget extends Component
            implements AfterNavigationObserver {

        static List<String> events = new ArrayList<>();

        @Override
        public void afterNavigation(AfterNavigationEvent event) {
            events.add("AfterNavigation Observer");
        }
    }

    @Route("foo")
    @Tag(Tag.DIV)
    public static class FooNavigationTarget extends Component {

    }

    @Route("foo/bar")
    @Tag(Tag.DIV)
    public static class FooBarNavigationTarget extends Component
            implements BeforeEnterObserver, BeforeLeaveObserver {

        private static List<BeforeEvent> events = new ArrayList<>();

        @Override
        public void beforeEnter(BeforeEnterEvent event) {
            events.add(event);
        }

        @Override
        public void beforeLeave(BeforeLeaveEvent event) {
            events.add(event);
        }
    }

    @Route("manual")
    @Tag(Tag.DIV)
    public static class ManualNavigationTarget extends Component
            implements BeforeEnterObserver, BeforeLeaveObserver {

        private static List<String> events = new ArrayList<>();

        @Override
        public void beforeEnter(BeforeEnterEvent event) {
            events.add("Before enter");
        }

        @Override
        public void beforeLeave(BeforeLeaveEvent event) {
            events.add("Before leave");
        }
    }

    @Route("enteringTarget")
    @Tag(Tag.DIV)
    public static class EnteringNavigationTarget extends Component
            implements BeforeEnterObserver {

        private static List<BeforeEvent> events = new ArrayList<>();

        @Override
        public void beforeEnter(BeforeEnterEvent event) {
            events.add(event);
        }
    }

    @Route("leavingTarget")
    @Tag(Tag.DIV)
    public static class LeavingNavigationTarget extends Component
            implements BeforeLeaveObserver {

        private static List<BeforeEvent> events = new ArrayList<>();

        @Override
        public void beforeLeave(BeforeLeaveEvent event) {
            events.add(event);
        }
    }

    @Route("combined")
    @Tag(Tag.DIV)
    public static class CombinedObserverTarget extends Component {
        @Tag(Tag.DIV)
        public static class Enter extends Component
                implements BeforeEnterObserver {

            private static List<BeforeEvent> events = new ArrayList<>();

            @Override
            public void beforeEnter(BeforeEnterEvent event) {
                events.add(event);
            }
        }

        @Tag(Tag.DIV)
        public static class Leave extends Component
                implements BeforeLeaveObserver {

            private static List<BeforeEvent> events = new ArrayList<>();

            @Override
            public void beforeLeave(BeforeLeaveEvent event) {
                events.add(event);
            }
        }

        @Tag(Tag.DIV)
        public static class Before extends Component
                implements BeforeEnterObserver, BeforeLeaveObserver {

            private static List<BeforeEvent> events = new ArrayList<>();

            @Override
            public void beforeEnter(BeforeEnterEvent event) {
                events.add(event);
            }

            @Override
            public void beforeLeave(BeforeLeaveEvent event) {
                events.add(event);
            }
        }

        public CombinedObserverTarget() {
            getElement().appendChild(new Enter().getElement(),
                    new Leave().getElement(), new Before().getElement());
        }
    }

    @Route("reroute")
    @Tag(Tag.DIV)
    public static class ReroutingNavigationTarget extends Component
            implements BeforeEnterObserver {

        private static List<BeforeEvent> events = new ArrayList<>();

        @Override
        public void beforeEnter(BeforeEnterEvent event) {
            events.add(event);
            event.rerouteTo(new NavigationStateBuilder(event.getSource())
                    .withTarget(FooBarNavigationTarget.class).build());
        }
    }

    @Route("reroute")
    @Tag(Tag.DIV)
    public static class ReroutingOnLeaveNavigationTarget extends Component
            implements BeforeLeaveObserver {
        private static List<BeforeLeaveEvent> events = new ArrayList<>();

        @Override
        public void beforeLeave(BeforeLeaveEvent event) {
            // Note possible loop problem with redirecting on beforeLeave!
            if (events.isEmpty()) {
                events.add(event);
                event.rerouteTo(new NavigationStateBuilder(event.getSource())
                        .withTarget(FooBarNavigationTarget.class).build());
            }
        }
    }

    @Route("param")
    @Tag(Tag.DIV)
    public static class ParameterRouteNoParameter extends Component {
    }

    @Route("param")
    @Tag(Tag.DIV)
    public static class RouteWithParameter extends Component
            implements BeforeEnterObserver, HasUrlParameter<String> {

        private static String param;

        private static List<BeforeEvent> events = new ArrayList<>();

        @Override
        public void setParameter(BeforeEvent event, String parameter) {
            events.add(event);
            param = parameter;
        }

        @Override
        public void beforeEnter(BeforeEnterEvent event) {
            events.add(event);
        }
    }

    @Route("param")
    @Tag(Tag.DIV)
    public static class RouteWithMultipleParameters extends Component
            implements BeforeEnterObserver, HasUrlParameter<String> {

        private static String param;

        private static List<BeforeEvent> events = new ArrayList<>();

        @Override
        public void setParameter(BeforeEvent event,
                @WildcardParameter String parameter) {
            events.add(event);
            param = parameter;
        }

        @Override
        public void beforeEnter(BeforeEnterEvent event) {
            events.add(event);
        }
    }

    @Route("param/static")
    @Tag(Tag.DIV)
    public static class StaticParameter extends Component {
    }

    @Route("optional")
    @Tag(Tag.DIV)
    public static class OptionalNoParameter extends Component {
    }

    @Route("optional")
    @Tag(Tag.DIV)
    public static class OptionalParameter extends Component
            implements HasUrlParameter<String> {

        private static List<BeforeEvent> events = new ArrayList<>();

        private static String param;

        @Override
        public void setParameter(BeforeEvent event,
                @com.vaadin.flow.router.OptionalParameter String parameter) {
            events.add(event);
            param = parameter;
        }
    }

    @Route("optional")
    @Tag(Tag.DIV)
    public static class WithoutOptionalParameter extends Component
            implements HasUrlParameter<String> {

        private static List<BeforeEvent> events = new ArrayList<>();

        private static String param;

        @Override
        public void setParameter(BeforeEvent event, String parameter) {
            events.add(event);
            param = parameter;
        }
    }

    @Route("usupported/wildcard")
    @Tag(Tag.DIV)
    public static class UnsupportedWildParameter extends Component
            implements HasUrlParameter<Integer> {

        private static List<BeforeEvent> events = new ArrayList<>();

        private static Integer param;

        @Override
        public void setParameter(BeforeEvent event,
                @WildcardParameter Integer parameter) {
            events.add(event);
            param = parameter;
        }
    }

    @Route("wild")
    @Tag(Tag.DIV)
    public static class WildParameter extends Component
            implements HasUrlParameter<String> {

        private static List<BeforeEvent> events = new ArrayList<>();

        private static String param;

        @Override
        public void setParameter(BeforeEvent event,
                @WildcardParameter String parameter) {
            events.add(event);
            param = parameter;
        }
    }

    @Route("wild")
    @Tag(Tag.DIV)
    public static class WildHasParameter extends Component
            implements HasUrlParameter<String> {

        private static List<BeforeEvent> events = new ArrayList<>();

        private static String param;

        @Override
        public void setParameter(BeforeEvent event, String parameter) {
            events.add(event);
            param = parameter;
        }
    }

    @Route("integer")
    @Tag(Tag.DIV)
    public static class IntegerParameter extends Component
            implements HasUrlParameter<Integer> {

        private static List<BeforeEvent> events = new ArrayList<>();

        private static Integer param;

        @Override
        public void setParameter(BeforeEvent event, Integer parameter) {
            events.add(event);
            param = parameter;
        }
    }

    @Route("long")
    @Tag(Tag.DIV)
    public static class LongParameter extends Component
            implements HasUrlParameter<Long> {

        private static List<BeforeEvent> events = new ArrayList<>();

        private static Long param;

        @Override
        public void setParameter(BeforeEvent event, Long parameter) {
            events.add(event);
            param = parameter;
        }
    }

    @Route("boolean")
    @Tag(Tag.DIV)
    public static class BooleanParameter extends Component
            implements HasUrlParameter<Boolean> {

        private static List<BeforeEvent> events = new ArrayList<>();

        private static Boolean param;

        @Override
        public void setParameter(BeforeEvent event, Boolean parameter) {
            events.add(event);
            param = parameter;
        }
    }

    @Route("wild")
    @Tag(Tag.DIV)
    public static class WildNormal extends Component {
    }

    @Route("redirect/to/param")
    @Tag(Tag.DIV)
    public static class RerouteToRouteWithParam extends Component
            implements BeforeEnterObserver {

        @Override
        public void beforeEnter(BeforeEnterEvent event) {
            event.rerouteTo("param", "hello");
        }
    }

    @Route("fail/param")
    @Tag(Tag.DIV)
    public static class FailRerouteWithParam extends Component
            implements BeforeEnterObserver {

        @Override
        public void beforeEnter(BeforeEnterEvent event) {
            event.rerouteTo("param", Boolean.TRUE);
        }
    }

    @Route("redirect/to/params")
    @Tag(Tag.DIV)
    public static class RerouteToRouteWithMultipleParams extends Component
            implements BeforeEnterObserver {

        @Override
        public void beforeEnter(BeforeEnterEvent event) {
            event.rerouteTo("param", Arrays.asList("this", "must", "work"));
        }
    }

    @Route("fail/params")
    @Tag(Tag.DIV)
    public static class FailRerouteWithParams extends Component
            implements BeforeEnterObserver {

        @Override
        public void beforeEnter(BeforeEnterEvent event) {
            event.rerouteTo("param", Arrays.asList(1L, 2L));
        }
    }

    @Route("navigation-target-with-title")
    @PageTitle("Custom Title")
    @Tag(Tag.DIV)
    public static class NavigationTargetWithTitle extends Component {
    }

    @RoutePrefix("parent-with-title")
    @PageTitle("Parent Title")
    @Tag(Tag.DIV)
    public static class ParentWithTitle extends Component
            implements RouterLayout {
    }

    @Route(value = "child", layout = ParentWithTitle.class)
    @Tag(Tag.DIV)
    public static class ChildWithoutTitle extends Component {
    }

    @Route("navigation-target-with-dynamic-title")
    @Tag(Tag.DIV)
    public static class NavigationTargetWithDynamicTitle extends Component
            implements HasDynamicTitle {

        public NavigationTargetWithDynamicTitle() {
        }

        @Override
        public String getPageTitle() {
            return DYNAMIC_TITLE;
        }
    }

    @Route("url")
    @Tag(Tag.DIV)
    public static class NavigationTargetWithDynamicTitleFromUrl extends
            Component implements HasDynamicTitle, HasUrlParameter<String> {

        private String title = DYNAMIC_TITLE;

        public NavigationTargetWithDynamicTitleFromUrl() {
        }

        @Override
        public String getPageTitle() {
            return title;
        }

        @Override
        public void setParameter(BeforeEvent event,
                @com.vaadin.flow.router.OptionalParameter String parameter) {
            title = parameter;
        }
    }

    @Route("url")
    @Tag(Tag.DIV)
    public static class NavigationTargetWithDynamicTitleFromNavigation
            extends Component implements HasDynamicTitle, BeforeEnterObserver {

        private String title = DYNAMIC_TITLE;

        public NavigationTargetWithDynamicTitleFromNavigation() {
        }

        @Override
        public String getPageTitle() {
            return title;
        }

        @Override
        public void beforeEnter(BeforeEnterEvent event) {
            title = "ACTIVATING";
        }
    }

    public static class RouterTestUI extends MockUI {
        final Router router;

        public RouterTestUI(Router router) {
            super(createMockSession());
            this.router = router;
        }

        private static VaadinSession createMockSession() {
            MockVaadinServletService service = new MockVaadinServletService();
            service.init();
            return new MockVaadinSession(service);
        }

        @Override
        public Router getRouter() {
            return router;
        }

    }

    @Route("navigationEvents")
    @Tag(Tag.DIV)
    public static class NavigationEvents extends Component {

        private static List<EventObject> events = new ArrayList<>();

        public NavigationEvents() {
            getElement().appendChild(new AfterNavigation().getElement());
            getElement().appendChild(new BeforeNavigation().getElement());
        }
    }

    @Tag(Tag.DIV)
    private static class AfterNavigation extends Component
            implements AfterNavigationObserver {

        @Override
        public void afterNavigation(AfterNavigationEvent event) {
            NavigationEvents.events.add(event);
        }
    }

    @Tag(Tag.DIV)
    private static class BeforeNavigation extends Component
            implements BeforeEnterObserver, BeforeLeaveObserver {

        @Override
        public void beforeEnter(BeforeEnterEvent event) {
            NavigationEvents.events.add(event);
        }

        @Override
        public void beforeLeave(BeforeLeaveEvent event) {
            NavigationEvents.events.add(event);
        }
    }

    @RoutePrefix("parent")
    @Tag(Tag.DIV)
    public static class RouteParent extends Component implements RouterLayout {
        private final RouterLink loneLink = new RouterLink("lone",
                LoneRoute.class);

        public RouteParent() {
            getElement().appendChild(loneLink.getElement());
        }
    }

    @Route(value = "after-navigation-child", layout = RouteParent.class)
    @Tag(Tag.DIV)
    public static class AfterNavigationChild extends Component
            implements AfterNavigationObserver {

        static List<EventObject> events = new ArrayList<>();

        @Override
        public void afterNavigation(AfterNavigationEvent event) {
            events.add(event);
        }
    }

    @Route(value = "after-navigation-within-same-parent", layout = RouteParent.class)
    @Tag(Tag.DIV)
    public static class AfterNavigationWithinSameParent extends Component
            implements AfterNavigationObserver {

        static List<EventObject> events = new ArrayList<>();

        @Override
        public void afterNavigation(AfterNavigationEvent event) {
            events.add(event);
        }
    }

    @Route(value = "child", layout = RouteParent.class)
    @Tag(Tag.DIV)
    public static class RouteChild extends Component
            implements BeforeLeaveObserver, BeforeEnterObserver {

        static List<EventObject> events = new ArrayList<>();

        @Override
        public void beforeEnter(BeforeEnterEvent event) {
            events.add(event);
        }

        @Override
        public void beforeLeave(BeforeLeaveEvent event) {
            events.add(event);
        }

    }

    @Route(value = "childWithParameter", layout = RouteParent.class)
    @Tag(Tag.DIV)
    public static class RouteChildWithParameter extends Component implements
            BeforeLeaveObserver, BeforeEnterObserver, HasUrlParameter<String> {

        static List<EventObject> events = new ArrayList<>();
        static List<String> parameters = new ArrayList<>();

        @Override
        public void setParameter(BeforeEvent event, String parameter) {
            parameters.add(parameter);
        }

        @Override
        public void beforeEnter(BeforeEnterEvent event) {
            events.add(event);
        }

        @Override
        public void beforeLeave(BeforeLeaveEvent event) {
            events.add(event);
        }
    }

    @Route(value = "single", layout = RouteParent.class, absolute = true)
    @Tag(Tag.DIV)
    public static class LoneRoute extends Component
            implements BeforeEnterObserver {

        static List<EventObject> events = new ArrayList<>();

        @Override
        public void beforeEnter(BeforeEnterEvent event) {
            events.add(event);
        }

    }

    @Route("")
    @Tag(Tag.DIV)
    public static class WildRootParameter extends Component
            implements HasUrlParameter<String> {

        private static List<EventObject> events = new ArrayList<>();

        private static String param;

        @Override
        public void setParameter(BeforeEvent event,
                @WildcardParameter String parameter) {
            events.add(event);
            param = parameter;
        }
    }

    @Route("")
    @Tag(Tag.DIV)
    public static class OptionalRootParameter extends Component
            implements HasUrlParameter<String> {

        private static List<EventObject> events = new ArrayList<>();

        private static String param;

        @Override
        public void setParameter(BeforeEvent event,
                @com.vaadin.flow.router.OptionalParameter String parameter) {
            events.add(event);
            param = parameter;
        }
    }

    @Route("")
    @Tag(Tag.DIV)
    public static class RootParameter extends Component
            implements HasUrlParameter<String> {

        private static List<EventObject> events = new ArrayList<>();

        private static String param;

        @Override
        public void setParameter(BeforeEvent event, String parameter) {
            events.add(event);
            param = parameter;
        }
    }

    public static class ErrorTarget extends RouteNotFoundError
            implements BeforeEnterObserver {

        private static List<EventObject> events = new ArrayList<>();

        private static String message;

        @Override
        public void beforeEnter(BeforeEnterEvent event) {
            events.add(event);
            message = ((Html) getChildren().findFirst().get()).getInnerHtml();
        }
    }

    public static final String EXCEPTION_TEXT = "My custom not found class!";

    public static class CustomNotFoundTarget extends RouteNotFoundError {

        @Override
        public int setErrorParameter(BeforeEnterEvent event,
                ErrorParameter<NotFoundException> parameter) {
            getElement().setText(EXCEPTION_TEXT);
            return HttpServletResponse.SC_NOT_FOUND;
        }
    }

    @Tag(Tag.DIV)
    public static class NonExtendingNotFoundTarget extends Component
            implements HasErrorParameter<NotFoundException> {
        @Override
        public int setErrorParameter(BeforeEnterEvent event,
                ErrorParameter<NotFoundException> parameter) {
            getElement().setText(EXCEPTION_TEXT);
            return HttpServletResponse.SC_NOT_FOUND;
        }
    }

    @Tag(Tag.DIV)
    @ParentLayout(RouteParent.class)
    public static class ErrorTargetWithParent extends Component
            implements HasErrorParameter<NotFoundException> {
        @Override
        public int setErrorParameter(BeforeEnterEvent event,
                ErrorParameter<NotFoundException> parameter) {
            getElement().setText(EXCEPTION_TEXT);
            return HttpServletResponse.SC_NOT_FOUND;
        }
    }

    @Tag(Tag.DIV)
    public static class DuplicateNotFoundTarget extends Component
            implements HasErrorParameter<NotFoundException> {
        @Override
        public int setErrorParameter(BeforeEnterEvent event,
                ErrorParameter<NotFoundException> parameter) {
            getElement().setText(EXCEPTION_TEXT);
            return HttpServletResponse.SC_NOT_FOUND;
        }
    }

    @Tag(Tag.DIV)
    public static class FileNotFound extends Component
            implements HasErrorParameter<NotFoundException> {
        private static NavigationTrigger trigger;

        @Override
        public int setErrorParameter(BeforeEnterEvent event,
                ErrorParameter<NotFoundException> parameter) {
            trigger = event.getTrigger();
            return HttpServletResponse.SC_NOT_FOUND;
        }
    }

    @Tag(Tag.DIV)
    public static class FailingErrorHandler extends Component
            implements HasErrorParameter<RuntimeException> {
        @Override
        public int setErrorParameter(BeforeEnterEvent event,
                ErrorParameter<RuntimeException> parameter) {
            throw new RuntimeException(parameter.getException());
        }
    }

    @Route("exception")
    @Tag(Tag.DIV)
    public static class FailOnException extends Component
            implements BeforeEnterObserver {

        @Override
        public void beforeEnter(BeforeEnterEvent event) {
            throw new RuntimeException("Failed on an exception");
        }
    }

    @Tag(Tag.DIV)
    public static class FaultyErrorView extends Component
            implements HasErrorParameter<IllegalArgumentException> {

        @Override
        public int setErrorParameter(BeforeEnterEvent event,
                ErrorParameter<IllegalArgumentException> parameter) {
            // Return faulty status code.
            return 0;
        }
    }

    @Route("forwardAndReroute/exception")
    @Tag(Tag.DIV)
    public static class ForwardingAndReroutingNavigationTarget extends Component
            implements BeforeEnterObserver {

        private static List<BeforeEvent> events = new ArrayList<>();

        @Override
        public void beforeEnter(BeforeEnterEvent event) {
            events.add(event);
            event.forwardTo(new NavigationStateBuilder(event.getSource())
                    .withTarget(FooBarNavigationTarget.class).build());

            event.rerouteTo(new NavigationStateBuilder(event.getSource())
                    .withTarget(FooBarNavigationTarget.class).build());
        }
    }

    @Route("beforeToError/exception")
    @Tag(Tag.DIV)
    public static class RerouteToError extends Component
            implements BeforeEnterObserver {

        @Override
        public void beforeEnter(BeforeEnterEvent event) {
            event.rerouteToError(IllegalArgumentException.class);
        }
    }

    @Route("beforeToError/message")
    @Tag(Tag.DIV)
    public static class RerouteToErrorWithMessage extends Component
            implements BeforeEnterObserver, HasUrlParameter<String> {

        private String message;

        @Override
        public void beforeEnter(BeforeEnterEvent event) {
            event.rerouteToError(IllegalArgumentException.class, message);
        }

        @Override
        public void setParameter(BeforeEvent event, String parameter) {
            message = parameter;
        }
    }

    @Tag(Tag.DIV)
    public static class IllegalTarget extends Component
            implements HasErrorParameter<IllegalArgumentException> {

        private static List<EventObject> events = new ArrayList<>();

        @Override
        public int setErrorParameter(BeforeEnterEvent event,
                ErrorParameter<IllegalArgumentException> parameter) {
            events.add(event);
            if (parameter.hasCustomMessage()) {
                getElement().setText(parameter.getCustomMessage());
            } else {
                getElement().setText("Illegal argument exception.");
            }
            return HttpServletResponse.SC_INTERNAL_SERVER_ERROR;
        }
    }

    @Route("loop")
    @Tag(Tag.DIV)
    public static class LoopByUINavigate extends Component
            implements BeforeEnterObserver {

        private static List<EventObject> events = new ArrayList<>();

        @Override
        public void beforeEnter(BeforeEnterEvent event) {
            events.add(event);
            UI.getCurrent().navigate("loop");
        }
    }

    @Route("loop")
    @Tag(Tag.DIV)
    public static class LoopOnRouterNavigate extends Component
            implements BeforeEnterObserver {
        private static List<EventObject> events = new ArrayList<>();

        @Override
        public void beforeEnter(BeforeEnterEvent event) {
            events.add(event);
            UI ui = UI.getCurrent();
            ui.getRouter().navigate(ui, new Location("loop"),
                    NavigationTrigger.PROGRAMMATIC);
        }
    }

    @Route("redirect/loop")
    @Tag(Tag.DIV)
    public static class RedirectToLoopByReroute extends Component
            implements BeforeEnterObserver {

        private static List<EventObject> events = new ArrayList<>();

        @Override
        public void beforeEnter(BeforeEnterEvent event) {
            events.add(event);
            UI.getCurrent().navigate("loop");
        }
    }

    @Route("postpone")
    @Tag(Tag.DIV)
    public static class PostponingForeverNavigationTarget extends Component
            implements BeforeLeaveObserver {

        private static List<EventObject> events = new ArrayList<>();

        @Override
        public void beforeLeave(BeforeLeaveEvent event) {
            event.postpone();
            events.add(event);
        }
    }

    @Route("postpone")
    @Tag(Tag.DIV)
    public static class PostponingAndResumingNavigationTarget extends Component
            implements BeforeLeaveObserver {

        private static List<EventObject> events = new ArrayList<>();

        @Override
        public void beforeLeave(BeforeLeaveEvent event) {
            ContinueNavigationAction action = event.postpone();
            events.add(event);
            action.proceed();
        }

    }

    @Route("postpone")
    @Tag(Tag.DIV)
    public static class PostponingFirstTimeNavigationTarget extends Component
            implements BeforeLeaveObserver {

        private int counter = 0;

        private static List<BeforeLeaveEvent> events = new ArrayList<>();

        @Override
        public void beforeLeave(BeforeLeaveEvent event) {
            counter++;
            if (counter < 2) {
                event.postpone();
            }
            events.add(event);
        }
    }

    @Tag(Tag.DIV)
    public static class ChildListener extends Component
            implements BeforeEnterObserver, BeforeLeaveObserver {

        private static List<EventObject> events = new ArrayList<>();

        @Override
        public void beforeEnter(BeforeEnterEvent event) {
            events.add(event);
        }

        @Override
        public void beforeLeave(BeforeLeaveEvent event) {
            events.add(event);
        }
    }

    @Route("postpone")
    @Tag(Tag.DIV)
    public static class PostponingAndResumingCompoundNavigationTarget
            extends Component implements BeforeLeaveObserver {

        private static List<BeforeLeaveEvent> events = new ArrayList<>();
        private static ContinueNavigationAction postpone;

        public PostponingAndResumingCompoundNavigationTarget() {
            getElement().appendChild(new ChildListener().getElement());
        }

        @Override
        public void beforeLeave(BeforeLeaveEvent event) {
            postpone = event.postpone();
            events.add(event);
        }
    }

    @Route("foo")
    @Tag(Tag.DIV)
    public static class ProceedRightAfterPospone extends Component
            implements BeforeLeaveObserver {

        @Override
        public void beforeLeave(BeforeLeaveEvent event) {
            event.postpone().proceed();
        }

    }

    @Route("toNotFound")
    @Tag(Tag.DIV)
    public static class RedirectToNotFoundInHasParam extends Component
            implements HasUrlParameter<String> {

        @Override
        public void setParameter(BeforeEvent event, String parameter) {
            event.rerouteToError(NotFoundException.class);
        }
    }

    @Route("param/reroute")
    @Tag(Tag.DIV)
    public static class RedirectOnSetParam extends Component
            implements HasUrlParameter<String> {

        @Override
        public void setParameter(BeforeEvent event, String parameter) {
            // NOTE! Expects RootParameter.class to be registered!
            event.rerouteTo("", parameter);
        }
    }

    @Route("")
    @Tag(Tag.DIV)
    public static class Translations extends Component
            implements LocaleChangeObserver {

        private static List<LocaleChangeEvent> events = new ArrayList<>();

        @Override
        public void localeChange(LocaleChangeEvent event) {
            events.add(event);
        }
    }

    @Tag(Tag.DIV)
    public static class MainLayout extends Component implements RouterLayout {
    }

    @Route(value = "base", layout = MainLayout.class)
    @ParentLayout(MainLayout.class)
    @Tag(Tag.DIV)
    public static class BaseLayout extends Component implements RouterLayout {
    }

    @Route(value = "sub", layout = BaseLayout.class)
    @Tag(Tag.DIV)
    public static class SubLayout extends Component {
    }

    @Tag(Tag.DIV)
    public static abstract class AbstractMain extends Component {
    }

    @Route("")
    @Tag(Tag.DIV)
    public static class ExtendingView extends AbstractMain {
    }

    @Route
    @Tag(Tag.DIV)
    public static class Main extends Component {
    }

    @Route
    @Tag(Tag.DIV)
    public static class MainView extends Component {
    }

    @Route
    @Tag(Tag.DIV)
    public static class NamingConvention extends Component {
    }

    @Route
    @Tag(Tag.DIV)
    public static class NamingConventionView extends Component {
    }

    @Route
    @Tag(Tag.DIV)
    public static class View extends Component {
    }

    @Route(value = "1", layout = NoRemoveLayout.class)
    @Tag(Tag.DIV)
    public static class NoRemoveContent1 extends Component {

    }

    @Route(value = "2", layout = NoRemoveLayout.class)
    @Tag(Tag.DIV)
    public static class NoRemoveContent2 extends Component {

    }

    @Tag(Tag.DIV)
    public static class NoRemoveLayout extends Component
            implements RouterLayout {
        @Override
        public void removeRouterLayoutContent(HasElement oldContent) {
            // Do nothing
        }
    }

    /**
     * This class is used as a based for some navigation chains. It will log
     * into the static lists <code>init</code>, <code>beforeLeave</code>,
     * <code>beforeEnter</code> and <code>afterNavigation</code> the respective
     * events in the order they are triggered, where <code>init</code> is the
     * constructor. The value logged is the <code>id</code> field of the class
     * which by default is the class name.
     */
    @Tag(Tag.DIV)
    public static class ProcessEventsBase extends Component
            implements BeforeLeaveObserver, BeforeEnterObserver,
            AfterNavigationObserver, HasComponents {

        static List<String> init = new ArrayList<>();

        static List<String> beforeLeave = new ArrayList<>();

        static List<String> beforeEnter = new ArrayList<>();

        static List<String> afterNavigation = new ArrayList<>();

        static void clear() {
            init.clear();
            beforeLeave.clear();
            beforeEnter.clear();
            afterNavigation.clear();
        }

        private String id;

        public ProcessEventsBase() {
            this(null);
        }

        public ProcessEventsBase(String id) {
            this.id = id != null ? id : getClass().getSimpleName();
            init.add(this.id);
        }

        @Override
        public void beforeLeave(BeforeLeaveEvent event) {
            beforeLeave.add(id);
        }

        @Override
        public void beforeEnter(BeforeEnterEvent event) {
            beforeEnter.add(id);
        }

        public void setParameter(BeforeEvent event, String parameter) {
            beforeEnter.add(parameter);
        }

        @Override
        public void afterNavigation(AfterNavigationEvent event) {
            afterNavigation.add(id);
        }

    }

    /**
     * This is the root layout of the navigation chain. It also adds some
     * children components used in the assertion of the event order, as being
     * children of the layout in the chain instead of being part of the layout
     * chain itself.
     *
     * So any children of an instance of this class should receive the
     * navigation events right after the instance of this class receives them
     * and in the order they are added.
     */
    public static class ProcessEventsRoot extends ProcessEventsBase
            implements RouterLayout {

        public ProcessEventsRoot() {
            ProcessEventsBase child1 = new ProcessEventsBase("rootChild1");
            child1.add(new ProcessEventsBase("rootChild11"));

            add(child1);
            add(new ProcessEventsBase("rootChild2"));

        }
    }

    /**
     * Just a navigation chain layout.
     */
    @ParentLayout(ProcessEventsRoot.class)
    public static class ProcessEventsTrunk extends ProcessEventsBase
            implements RouterLayout {

    }

    /**
     * Just another layout in the navigation chain. See
     * {@link ProcessEventsRoot} for more details.
     */
    @ParentLayout(ProcessEventsTrunk.class)
    public static class ProcessEventsBranch extends ProcessEventsBase
            implements RouterLayout {

        public ProcessEventsBranch() {
            add(new ProcessEventsBase("branchChild1"));

            ProcessEventsBase child1 = new ProcessEventsBase("branchChild2");
            add(child1);

            child1.add(new ProcessEventsBase("branchChild21"));
        }
    }

    /**
     * Simple navigation target.
     */
    @Route(value = "event/flower", layout = ProcessEventsBranch.class)
    public static class ProcessEventsFlower extends ProcessEventsBase {

    }

    /**
     * Simple navigation target with preserve on refresh.
     */
    @Route(value = "event/fruit", layout = ProcessEventsBranch.class)
    @PreserveOnRefresh
    public static class ProcessEventsFruit extends ProcessEventsBase {

    }

    /**
     * Navigation target using one parameter. We want to assert whether the
     * <code>setParameter</code> is triggered right before
     * <code>beforeEvent</code> does.
     */
    @Route(value = "event/leaf", layout = ProcessEventsBranch.class)
    public static class ProcessEventsLeaf extends ProcessEventsBase
            implements HasUrlParameter<String> {

        public ProcessEventsLeaf() {
            // This child should get the last beforeEvent, after setParameter
            // and this instance's beforeEvent.
            add(new ProcessEventsBase("leafChild"));
        }

        @Override
        public void setParameter(BeforeEvent event, String parameter) {
            super.setParameter(event, parameter);
        }
    }

    /**
     * Navigation target using one parameter. We want to assert whether
     * <code>setParameter</code> is triggered before this component's child,
     * considering it doesn't observe the event.
     */
    @Route(value = "event/needle", layout = ProcessEventsBranch.class)
    @Tag(Tag.DIV)
    public static class ProcessEventsNeedle extends Component
            implements HasComponents, HasUrlParameter<String> {

        public ProcessEventsNeedle() {
            ProcessEventsBase.init.add(getClass().getSimpleName());

            // This child should get the last beforeEvent, after setParameter
            // and this instance's beforeEvent.
            add(new ProcessEventsBase("needleChild"));
        }

        @Override
        public void setParameter(BeforeEvent event, String parameter) {
            ProcessEventsBase.beforeEnter.add(parameter);
        }
    }

    /**
     * A navigation layout used to redirect. This is used to assert that any
     * following layouts and the navigation target won't be created when a
     * redirect happens.
     */
    @ParentLayout(ProcessEventsTrunk.class)
    public static class ProcessEventsRotten extends ProcessEventsBase
            implements RouterLayout {

        public ProcessEventsRotten() {
        }

        @Override
        public void beforeEnter(BeforeEnterEvent event) {
            super.beforeEnter(event);

            event.rerouteTo("event/flower");
        }
    }

    /**
     * Just a navigation chain layout.
     */
    @ParentLayout(ProcessEventsRotten.class)
    public static class ProcessEventsStick extends ProcessEventsBase
            implements RouterLayout {

        public ProcessEventsStick() {
        }
    }

    /**
     * Navigating to this target will reroute from
     * <code>ProcessEventsRotten</code> which is a class on the parent layout
     * chain. So this class shouldn't even be initialized when navigating to
     * it.
     */
    @Route(value = "event/twig", layout = ProcessEventsStick.class)
    public static class ProcessEventsTwig extends ProcessEventsBase {

    }

    /**
     * Parent layout used to reroute to login when not logged in.
     */
    public static class SecurityParent extends ProcessEventsBase
            implements RouterLayout {

        @Override
        public void beforeLeave(BeforeLeaveEvent event) {
            super.beforeLeave(event);

            // Only testing beforeLeave that same target redirect is not
            // processed.
            event.forwardTo("security/login");
        }

        @Override
        public void beforeEnter(BeforeEnterEvent event) {
            super.beforeEnter(event);

            event.rerouteTo("security/login");
        }

    }

    @Route(value = "security/login", layout = SecurityParent.class)
    public static class SecurityLogin extends ProcessEventsBase  {

    }

    @Route(value = "security/document", layout = SecurityParent.class)
    public static class SecurityDocument extends ProcessEventsBase {

    }

    @Tag(Tag.DIV)
    public static class RouteParametersBase extends Component
            implements BeforeEnterObserver {

        static RouteParameters parameters;

        static Class<? extends Component> target;

        static void clear() {
            parameters = null;
            target = null;
        }

        @Override
        public void beforeEnter(BeforeEnterEvent event) {
            parameters = event.getRouteParameters();
            target = getClass();
        }
    }

    @RoutePrefix(":parentID")
    public static class ParentWithParameter extends RouteParametersBase
            implements RouterLayout {
    }

    @Route(value = "", layout = ParentWithParameter.class)
    @RoutePrefix("link/:chainLinkID")
    @ParentLayout(ParentWithParameter.class)
    public static class ChainLinkWithParameter extends RouteParametersBase
            implements RouterLayout {
    }

    @Route(value = "target/:targetChainLinkID/bar", layout = ChainLinkWithParameter.class)
    public static class TargetWithParameter extends RouteParametersBase {
    }

    @Route(value = ":optional?/:anotherOptional?", layout = ChainLinkWithParameter.class)
    public static class TargetWithOptionalParameters extends RouteParametersBase {
    }

    @Route(value = ":targetChainLinkID", layout = ParentWithParameter.class)
    @RoutePrefix("targetLink/:chainLinkID?/chainLink")
    @ParentLayout(ParentWithParameter.class)
    public static class ChainLinkWithParameterAndTarget
            extends RouteParametersBase implements RouterLayout {
    }

    @Route(value = ":anotherTargetID/:yetAnotherID/foo/:varargsFoo*", layout = ChainLinkWithParameterAndTarget.class)
    public static class AnotherTargetWithParameter extends RouteParametersBase {
    }

    @Route(":intType(" + RouteParameterRegex.INTEGER + ")")
    @RouteAlias(":stringType")
    @RouteAlias(":intType?(" + RouteParameterRegex.INTEGER + ")"
            + "/:stringType?/:varargs*(thinking|of|U|and|I)")
    @RoutePrefix("param/types")
    public static class ParameterTypesView extends RouteParametersBase
            implements RouterLayout {
    }

    @Route(":something?")
    @RouteAlias(":messageID(" + RouteParameterRegex.INTEGER + ")")
    @RouteAlias("last")
    @RoutePrefix("forum/thread/:threadID(" + RouteParameterRegex.INTEGER + ")")
    public static class ParametersForumThreadView extends RouteParametersBase
            implements RouterLayout {
    }

    @Route(":alias(framework|platform|vaadin-spring|vaadin-spring-boot)/:version?(v?\\d.*)/:path*")
    @RouteAlias(":groupId(\\w[\\w\\d]+\\.[\\w\\d\\-\\.]+)/:artifactId/:version?(v?\\d.*)/:path*")
    @RouteAlias(":path*")
    @RoutePrefix("api")
    public static class ParametersApiView extends RouteParametersBase
            implements RouterLayout {
    }

    @Route(":tabIdentifier?(api)/:apiPath*")
    @RouteAlias(":tabIdentifier?(overview|samples|links|reviews|discussions)")
    @RoutePrefix("directory/component/:urlIdentifier/:versionIdentifier?(v?\\d.*)")
    public static class DetailsView extends RouteParametersBase
            implements RouterLayout {
    }

    @Route("")
    @RouteAlias("param/:regex?([0-9]*)")
    @RouteAlias("param/:regex?([0-9]*)/edit")
    public static class ParametersRegexView extends RouteParametersBase {
    }

    @Route("")
    @RouteAlias(":search?")
    @RoutePrefix("search")
    public static class SearchView extends RouteParametersBase {
    }

    @Route("show")
    public static class ShowAllView extends RouteParametersBase {
    }

    @Route("show/:filter?")
    public static class RedirectRouteParametersView extends RouteParametersBase {

        static boolean doForward = false;

        @Override
        public void beforeEnter(BeforeEnterEvent event) {
            super.beforeEnter(event);

            event.getRouteParameters().get("filter").ifPresent(value -> {
                
                if (!value.equals("original")) {
                    RouteParametersBase.clear();

                    if (value.equals("wrong")) {
                        redirect(event, RedirectWithRouteParametersView.class,
                                new RouteParameters("noParameter", value));
                    } else if (value.equals("all")) {
                        redirect(event, RedirectToView.class);
                    } else {
                        redirect(event, RedirectWithRouteParametersView.class,
                                new RouteParameters("text", value));
                    }
                }
            });
        }

        private void redirect(BeforeEnterEvent event,
                Class<? extends Component> target) {
            if (doForward) {
                // These methods without parameters should be tested.
                event.forwardTo(target);
            } else {
                event.rerouteTo(target);
            }
        }

        private void redirect(BeforeEnterEvent event,
                Class<? extends Component> target, RouteParameters parameters) {
            if (doForward) {
                event.forwardTo(target, parameters);
            } else {
                event.rerouteTo(target, parameters);
            }
        }
    }

    @Route("filter")
    public static class RedirectToView extends RouteParametersBase {
    }

    @Route("filter/:text")
    public static class RedirectWithRouteParametersView
            extends RouteParametersBase {
    }
    
    @Override
    @Before
    public void init() throws NoSuchFieldException, SecurityException,
            IllegalArgumentException, IllegalAccessException {
        super.init();
        ui = new RouterTestUI(router);
        ui.getSession().lock();
        ui.getSession().setConfiguration(configuration);

        VaadinService.setCurrent(service);

        Mockito.when(service.getDeploymentConfiguration())
                .thenReturn(configuration);
        Mockito.when(service.getRouter()).thenReturn(router);

        Mockito.when(configuration.isProductionMode()).thenReturn(true);
    }

    @After
    public void tearDown() {
        CurrentInstance.clearAll();
    }

    @Rule
    public ExpectedException expectedEx = ExpectedException.none();

    @Test
    public void basic_navigation() throws InvalidRouteConfigurationException {
        setNavigationTargets(RootNavigationTarget.class,
                FooNavigationTarget.class, FooBarNavigationTarget.class);

        router.navigate(ui, new Location(""), NavigationTrigger.PROGRAMMATIC);
        Assert.assertEquals(RootNavigationTarget.class, getUIComponent());

        router.navigate(ui, new Location("foo"),
                NavigationTrigger.PROGRAMMATIC);
        Assert.assertEquals(FooNavigationTarget.class, getUIComponent());

        router.navigate(ui, new Location("foo/bar"),
                NavigationTrigger.PROGRAMMATIC);
        Assert.assertEquals(FooBarNavigationTarget.class, getUIComponent());
    }

    @Test
    public void resolveNavigation_pathContainsDots_dotSegmentIsNotParentReference_noException() {
        router.resolveNavigationTarget("/.../dsfsdfsdf",
                Collections.emptyMap());
        // doesn't throw
    }

    @Test
    public void resolveNavigation_pathContainsDots_pathIsRelative_noException() {
        router.resolveNavigationTarget("/../dsfsdfsdf", Collections.emptyMap());
        // doesn't throw
    }

    @Test
    public void page_title_set_from_annotation()
            throws InvalidRouteConfigurationException {
        setNavigationTargets(NavigationTargetWithTitle.class);
        router.navigate(ui, new Location("navigation-target-with-title"),
                NavigationTrigger.PROGRAMMATIC);
        Assert.assertEquals("Custom Title", ui.getInternals().getTitle());
    }

    @Test
    public void page_title_not_set_from_annotation_in_parent()
            throws InvalidRouteConfigurationException {
        setNavigationTargets(ChildWithoutTitle.class);

        router.navigate(ui, new Location("parent-with-title/child"),
                NavigationTrigger.PROGRAMMATIC);

        Assert.assertEquals("", ui.getInternals().getTitle());
    }

    @Test
    public void page_title_set_dynamically()
            throws InvalidRouteConfigurationException {
        setNavigationTargets(NavigationTargetWithDynamicTitle.class);

        router.navigate(ui,
                new Location("navigation-target-with-dynamic-title"),
                NavigationTrigger.PROGRAMMATIC);

        assertThat("Dynamic title is wrong", ui.getInternals().getTitle(),
                is(DYNAMIC_TITLE));
    }

    @Test
    public void page_title_set_dynamically_from_url_parameter()
            throws InvalidRouteConfigurationException {
        setNavigationTargets(NavigationTargetWithDynamicTitleFromUrl.class);

        router.navigate(ui, new Location("url/hello"),
                NavigationTrigger.PROGRAMMATIC);

        assertThat("Dynamic title is wrong", ui.getInternals().getTitle(),
                is("hello"));
    }

    @Test
    public void page_title_set_dynamically_from_event_handler()
            throws InvalidRouteConfigurationException {
        setNavigationTargets(
                NavigationTargetWithDynamicTitleFromNavigation.class);

        router.navigate(ui, new Location("url"),
                NavigationTrigger.PROGRAMMATIC);

        assertThat("Dynamic title is wrong", ui.getInternals().getTitle(),
                is("ACTIVATING"));
    }

    @Test
    public void before_navigation_event_is_triggered()
            throws InvalidRouteConfigurationException {
        FooBarNavigationTarget.events.clear();
        setNavigationTargets(RootNavigationTarget.class,
                FooNavigationTarget.class, FooBarNavigationTarget.class);

        router.navigate(ui, new Location("foo/bar"),
                NavigationTrigger.PROGRAMMATIC);
        Assert.assertEquals("Expected event amount was wrong", 1,
                FooBarNavigationTarget.events.size());
        Assert.assertEquals("Unexpected event type", BeforeEnterEvent.class,
                FooBarNavigationTarget.events.get(0).getClass());
    }

    @Test
    public void leave_and_enter_listeners_only_receive_correct_state()
            throws InvalidRouteConfigurationException {
        setNavigationTargets(LeavingNavigationTarget.class,
                EnteringNavigationTarget.class, RootNavigationTarget.class);

        router.navigate(ui, new Location("enteringTarget"),
                NavigationTrigger.PROGRAMMATIC);

        Assert.assertEquals("BeforeEnterObserver should have fired.", 1,
                EnteringNavigationTarget.events.size());

        router.navigate(ui, new Location("leavingTarget"),
                NavigationTrigger.PROGRAMMATIC);

        Assert.assertEquals("No leave or enter target should have fired.", 1,
                EnteringNavigationTarget.events.size());

        Assert.assertEquals("No leave or enter target should have fired.", 0,
                LeavingNavigationTarget.events.size());

        router.navigate(ui, new Location(""), NavigationTrigger.PROGRAMMATIC);

        Assert.assertEquals("BeforeLeaveObserver should have fired", 1,
                LeavingNavigationTarget.events.size());
    }

    @Test
    public void leave_navigate_and_enter_listeners_execute_in_correct_order()
            throws InvalidRouteConfigurationException {
        setNavigationTargets(CombinedObserverTarget.class,
                RootNavigationTarget.class);

        // Observer execution order should be BeforeNavigation before
        // EnterListener, but BeforeLeave before BeforeNavigation
        router.navigate(ui, new Location("combined"),
                NavigationTrigger.PROGRAMMATIC);

        Assert.assertEquals("BeforeEnterObserver should have fired.", 1,
                Enter.events.size());

        Assert.assertEquals("BeforeNavigationObserver should have fired.", 1,
                CombinedObserverTarget.Before.events.size());

        router.navigate(ui, new Location(""), NavigationTrigger.PROGRAMMATIC);

        Assert.assertEquals("BeforeLeaveObserver target should have fired.", 1,
                Leave.events.size());

        Assert.assertEquals(
                "BeforeNavigationObserver target should have fired.", 2,
                CombinedObserverTarget.Before.events.size());

        Assert.assertEquals("LeaveListener got event", BeforeLeaveEvent.class,
                CombinedObserverTarget.Before.events.get(1).getClass());
    }

    @Test
    public void before_navigation_event_is_triggered_for_attach_and_detach()
            throws InvalidRouteConfigurationException {
        FooBarNavigationTarget.events.clear();
        setNavigationTargets(RootNavigationTarget.class,
                FooNavigationTarget.class, FooBarNavigationTarget.class);

        router.navigate(ui, new Location("foo/bar"),
                NavigationTrigger.PROGRAMMATIC);
        Assert.assertEquals("Expected event amount was wrong", 1,
                FooBarNavigationTarget.events.size());
        Assert.assertEquals(BeforeEnterEvent.class,
                FooBarNavigationTarget.events.get(0).getClass());

        router.navigate(ui, new Location("foo"),
                NavigationTrigger.PROGRAMMATIC);
        Assert.assertEquals("Expected event amount was wrong", 2,
                FooBarNavigationTarget.events.size());
        Assert.assertEquals(BeforeLeaveEvent.class,
                FooBarNavigationTarget.events.get(1).getClass());
    }

    @Test
    public void reroute_on_before_navigation_event()
            throws InvalidRouteConfigurationException {
        FooBarNavigationTarget.events.clear();
        ReroutingNavigationTarget.events.clear();
        RootNavigationTarget.events.clear();
        setNavigationTargets(RootNavigationTarget.class,
                ReroutingNavigationTarget.class, FooBarNavigationTarget.class);

        router.navigate(ui, new Location(""), NavigationTrigger.PROGRAMMATIC);

        Map<String, String> params = new HashMap<>();
        params.put("foo", "bar");
        QueryParameters queryParameters = QueryParameters.simple(params);

        router.navigate(ui, new Location("reroute", queryParameters),
                NavigationTrigger.PROGRAMMATIC);

        Assert.assertEquals("Expected event amount was wrong", 1,
                ReroutingNavigationTarget.events.size());

        Assert.assertEquals("Expected event amount was wrong", 1,
                FooBarNavigationTarget.events.size());

        Assert.assertEquals(FooBarNavigationTarget.class, getUIComponent());

        Assert.assertEquals(BeforeEnterEvent.class,
                ReroutingNavigationTarget.events.get(0).getClass());
        Assert.assertEquals(BeforeEnterEvent.class,
                FooBarNavigationTarget.events.get(0).getClass());

        QueryParameters rerouteQueryParameters = FooBarNavigationTarget.events
                .get(0).getLocation().getQueryParameters();
        Assert.assertNotNull(rerouteQueryParameters);

        List<String> foo = rerouteQueryParameters.getParameters().get("foo");
        Assert.assertNotNull(foo);
        Assert.assertFalse(foo.isEmpty());
        Assert.assertEquals(foo.get(0), "bar");
    }

    @Test
    public void before_and_after_event_fired_in_correct_order()
            throws InvalidRouteConfigurationException {
        NavigationEvents.events.clear();
        setNavigationTargets(NavigationEvents.class);

        router.navigate(ui, new Location("navigationEvents"),
                NavigationTrigger.PROGRAMMATIC);

        Assert.assertEquals("Expected event amount was wrong", 2,
                NavigationEvents.events.size());

        Assert.assertEquals("Before navigation event was wrong.",
                BeforeEnterEvent.class,
                NavigationEvents.events.get(0).getClass());

        Assert.assertEquals("After navigation event was wrong.",
                AfterNavigationEvent.class,
                NavigationEvents.events.get(1).getClass());
    }

    @Test
    public void after_event_not_fired_on_detach()
            throws InvalidRouteConfigurationException {
        NavigationEvents.events.clear();
        setNavigationTargets(NavigationEvents.class, FooNavigationTarget.class);

        router.navigate(ui, new Location("navigationEvents"),
                NavigationTrigger.PROGRAMMATIC);

        Assert.assertEquals("Expected event amount was wrong", 2,
                NavigationEvents.events.size());
        Assert.assertEquals("Before navigation event was wrong.",
                BeforeEnterEvent.class,
                NavigationEvents.events.get(0).getClass());

        router.navigate(ui, new Location("foo"),
                NavigationTrigger.PROGRAMMATIC);

        Assert.assertEquals("Expected event amount was wrong", 3,
                NavigationEvents.events.size());
        Assert.assertEquals("After navigation event was wrong.",
                BeforeLeaveEvent.class,
                NavigationEvents.events.get(2).getClass());
    }

    @Test
    public void reroute_with_url_parameter()
            throws InvalidRouteConfigurationException {
        RouteWithParameter.events.clear();
        setNavigationTargets(GreetingNavigationTarget.class,
                RouteWithParameter.class, RerouteToRouteWithParam.class);

        router.navigate(ui, new Location("redirect/to/param"),
                NavigationTrigger.PROGRAMMATIC);

        Assert.assertEquals("Expected event amount was wrong", 2,
                RouteWithParameter.events.size());
        Assert.assertEquals("Before navigation event was wrong.", "hello",
                RouteWithParameter.param);
    }

    @Test
    public void reroute_fails_with_no_url_parameter()
            throws InvalidRouteConfigurationException {
        setNavigationTargets(GreetingNavigationTarget.class,
                ParameterRouteNoParameter.class, RerouteToRouteWithParam.class);
        String locationString = "redirect/to/param";

        int result = router.navigate(ui, new Location(locationString),
                NavigationTrigger.PROGRAMMATIC);

        Assert.assertEquals(
                "Routing with mismatching parameters should have failed -",
                HttpServletResponse.SC_INTERNAL_SERVER_ERROR, result);
        String message = "No route 'param' accepting the parameters [hello] was found.";
        String exceptionText = String.format(EXCEPTION_WRAPPER_MESSAGE,
                locationString, message);
        assertExceptionComponent(exceptionText);
    }

    @Test
    public void reroute_fails_with_faulty_url_parameter()
            throws InvalidRouteConfigurationException {
        setNavigationTargets(GreetingNavigationTarget.class,
                RouteWithParameter.class, FailRerouteWithParam.class);

        String locationString = "fail/param";
        router.navigate(ui, new Location(locationString),
                NavigationTrigger.PROGRAMMATIC);

        String message = "Given route parameter 'class java.lang.Boolean' is of the wrong type. Required 'class java.lang.String'.";
        String exceptionText = String.format(EXCEPTION_WRAPPER_MESSAGE,
                locationString, message);

        assertExceptionComponent(exceptionText);
    }

    @Test
    public void reroute_with_multiple_route_parameters()
            throws InvalidRouteConfigurationException {
        setNavigationTargets(GreetingNavigationTarget.class,
                RouteWithMultipleParameters.class,
                RerouteToRouteWithMultipleParams.class);

        router.navigate(ui, new Location("redirect/to/params"),
                NavigationTrigger.PROGRAMMATIC);

        Assert.assertEquals("Expected event amount was wrong", 2,
                RouteWithMultipleParameters.events.size());
        Assert.assertEquals("Before navigation event was wrong.",
                "this/must/work", RouteWithMultipleParameters.param);
    }

    @Test
    public void reroute_fails_with_faulty_route_parameters()
            throws InvalidRouteConfigurationException {
        setNavigationTargets(GreetingNavigationTarget.class,
                RouteWithMultipleParameters.class, FailRerouteWithParams.class);
        String locationString = "fail/params";

        int result = router.navigate(ui, new Location(locationString),
                NavigationTrigger.PROGRAMMATIC);

        Assert.assertEquals(
                "Routing with mismatching parameters should have failed -",
                HttpServletResponse.SC_INTERNAL_SERVER_ERROR, result);
        String message = "Given route parameter 'class java.lang.Long' is of the wrong type. Required 'class java.lang.String'.";
        String exceptionText = String.format(EXCEPTION_WRAPPER_MESSAGE,
                locationString, message);
        assertExceptionComponent(exceptionText);
    }

    @Test
    public void reroute_with_multiple_route_parameters_fails_to_parameterless_target()
            throws InvalidRouteConfigurationException {
        setNavigationTargets(GreetingNavigationTarget.class,
                ParameterRouteNoParameter.class,
                RerouteToRouteWithMultipleParams.class);
        String locationString = "redirect/to/params";

        int result = router.navigate(ui, new Location(locationString),
                NavigationTrigger.PROGRAMMATIC);

        Assert.assertEquals(
                "Routing with mismatching parameters should have failed -",
                HttpServletResponse.SC_INTERNAL_SERVER_ERROR, result);
        String message = "No route 'param' accepting the parameters [this, must, work] was found.";
        String exceptionText = String.format(EXCEPTION_WRAPPER_MESSAGE,
                locationString, message);
        assertExceptionComponent(exceptionText);
    }

    @Test
    public void reroute_with_multiple_route_parameters_fails_to_single_parameter_target()
            throws InvalidRouteConfigurationException {
        setNavigationTargets(GreetingNavigationTarget.class,
                RouteWithParameter.class,
                RerouteToRouteWithMultipleParams.class);
        String locationString = "redirect/to/params";

        int result = router.navigate(ui, new Location(locationString),
                NavigationTrigger.PROGRAMMATIC);

        Assert.assertEquals(
                "Routing with mismatching parameters should have failed -",
                HttpServletResponse.SC_INTERNAL_SERVER_ERROR, result);
        String message = "No route 'param' accepting the parameters [this, must, work] was found.";
        String exceptionText = String.format(EXCEPTION_WRAPPER_MESSAGE,
                locationString, message);
        assertExceptionComponent(exceptionText);
    }

    @Test
    public void route_precedence_when_one_has_parameter()
            throws InvalidRouteConfigurationException {
        RouteWithParameter.events.clear();
        setNavigationTargets(RouteWithParameter.class, StaticParameter.class);

        router.navigate(ui, new Location("param/param"),
                NavigationTrigger.PROGRAMMATIC);
        Assert.assertEquals(RouteWithParameter.class, getUIComponent());

        // Expectation of 2 events is due to parameter and BeforeNavigation
        Assert.assertEquals("Expected event amount was wrong", 2,
                RouteWithParameter.events.size());
        Assert.assertEquals("Before navigation event was wrong.", "param",
                RouteWithParameter.param);

        router.navigate(ui, new Location("param/static"),
                NavigationTrigger.PROGRAMMATIC);
        Assert.assertEquals(
                "Did not get correct class even though StaticParameter should have precedence over RouteWithParameter due to exact url match.",
                StaticParameter.class, getUIComponent());
    }

    @Test
    public void optional_parameter_gets_parameter()
            throws InvalidRouteConfigurationException {
        OptionalParameter.events.clear();
        setNavigationTargets(OptionalParameter.class);

        router.navigate(ui, new Location("optional/parameter"),
                NavigationTrigger.PROGRAMMATIC);

        Assert.assertEquals("Expected event amount was wrong", 1,
                OptionalParameter.events.size());
        Assert.assertEquals("Before navigation event was wrong.", "parameter",
                OptionalParameter.param);
    }

    @Test
    public void optional_parameter_matches_no_parameter()
            throws InvalidRouteConfigurationException {
        OptionalParameter.events.clear();
        OptionalParameter.param = null;
        setNavigationTargets(OptionalParameter.class);

        router.navigate(ui, new Location("optional"),
                NavigationTrigger.PROGRAMMATIC);

        Assert.assertEquals("Expected event amount was wrong", 1,
                OptionalParameter.events.size());
        Assert.assertNull("Before navigation event was wrong.",
                OptionalParameter.param);
    }

    @Test
    public void correctly_return_route_with_one_base_route_with_optionals()
            throws InvalidRouteConfigurationException {
        setNavigationTargets(RouteWithParameter.class,
                ParameterRouteNoParameter.class);

        router.navigate(ui, new Location("param/parameter"),
                NavigationTrigger.PROGRAMMATIC);
        Assert.assertEquals("Failed", RouteWithParameter.class,
                getUIComponent());
    }

    @Test
    public void base_route_and_optional_parameter_throws_configuration_error()
            throws InvalidRouteConfigurationException {
        expectedEx.expect(InvalidRouteConfigurationException.class);
        expectedEx.expectMessage(String.format(
                "Navigation targets '%s' and '%s' have the same path and '%s' has an OptionalParameter that will never be used as optional.",
                OptionalNoParameter.class.getName(),
                OptionalParameter.class.getName(),
                OptionalParameter.class.getName()));

        setNavigationTargets(OptionalParameter.class,
                OptionalNoParameter.class);

    }

    @Test
    public void navigateToRoot_errorCode_dontRedirect()
            throws InvalidRouteConfigurationException {

        setNavigationTargets(FooNavigationTarget.class);

        Assert.assertEquals(HttpServletResponse.SC_NOT_FOUND, router.navigate(
                ui, new Location(""), NavigationTrigger.PROGRAMMATIC));
    }

    @Test
    public void navigating_to_route_with_wildcard_parameter()
            throws InvalidRouteConfigurationException {
        WildParameter.events.clear();
        WildParameter.param = null;
        setNavigationTargets(WildParameter.class);

        router.navigate(ui, new Location("wild"),
                NavigationTrigger.PROGRAMMATIC);

        Assert.assertEquals("Expected event amount was wrong", 1,
                WildParameter.events.size());
        Assert.assertEquals("Parameter should be empty", "",
                WildParameter.param);

        router.navigate(ui, new Location("wild/single"),
                NavigationTrigger.PROGRAMMATIC);

        Assert.assertEquals("Expected event amount was wrong", 2,
                WildParameter.events.size());
        Assert.assertEquals("Parameter should be empty", "single",
                WildParameter.param);

        router.navigate(ui, new Location("wild/multi/part/parameter"),
                NavigationTrigger.PROGRAMMATIC);

        Assert.assertEquals("Expected event amount was wrong", 3,
                WildParameter.events.size());
        Assert.assertEquals("Parameter should be empty", "multi/part/parameter",
                WildParameter.param);
    }

    @Test
    public void route_with_wildcard_parameter_should_be_last_hit()
            throws InvalidRouteConfigurationException {
        WildParameter.events.clear();
        WildParameter.param = null;
        setNavigationTargets(WildParameter.class, WildHasParameter.class,
                WildNormal.class);

        router.navigate(ui, new Location("wild"),
                NavigationTrigger.PROGRAMMATIC);

        Assert.assertEquals("Expected event amount was wrong", 0,
                WildHasParameter.events.size());

        router.navigate(ui, new Location("wild/parameter"),
                NavigationTrigger.PROGRAMMATIC);

        Assert.assertEquals("Expected event amount was wrong", 1,
                WildHasParameter.events.size());
        Assert.assertEquals("Parameter didn't match expected value",
                "parameter", WildHasParameter.param);

        router.navigate(ui, new Location("wild/multi/part/parameter"),
                NavigationTrigger.PROGRAMMATIC);

        Assert.assertEquals("Expected event amount was wrong", 1,
                WildParameter.events.size());
        Assert.assertEquals("Parameter didn't match expected value",
                "multi/part/parameter", WildParameter.param);

    }

    @Test
    public void root_navigation_target_with_required_parameter()
            throws InvalidRouteConfigurationException {
        RootParameter.events.clear();
        setNavigationTargets(RootParameter.class);

        router.navigate(ui, new Location(""), NavigationTrigger.PROGRAMMATIC);

        Assert.assertEquals(
                "Has url with required parameter should not match to \"\"", 0,
                RootParameter.events.size());
    }

    @Test
    public void reroute_on_hasParameter_step()
            throws InvalidRouteConfigurationException {
        RootParameter.events.clear();
        setNavigationTargets(RootParameter.class, RedirectOnSetParam.class);

        router.navigate(ui, new Location("param/reroute/hello"),
                NavigationTrigger.PROGRAMMATIC);

        Assert.assertEquals("Expected event amount was wrong", 1,
                RootParameter.events.size());
        Assert.assertEquals("Parameter should be empty", "hello",
                RootParameter.param);
    }

    @Test
    public void has_url_with_supported_parameters_navigation()
            throws InvalidRouteConfigurationException {
        setNavigationTargets(IntegerParameter.class, LongParameter.class,
                BooleanParameter.class);

        router.navigate(ui, new Location("integer/5"),
                NavigationTrigger.PROGRAMMATIC);
        Assert.assertEquals("Expected event amount was wrong", 1,
                IntegerParameter.events.size());
        Assert.assertEquals("Parameter should be empty", 5,
                IntegerParameter.param.intValue());

        router.navigate(ui, new Location("long/5"),
                NavigationTrigger.PROGRAMMATIC);
        Assert.assertEquals("Expected event amount was wrong", 1,
                LongParameter.events.size());
        Assert.assertEquals("Parameter should be empty", 5,
                LongParameter.param.longValue());

        router.navigate(ui, new Location("boolean/true"),
                NavigationTrigger.PROGRAMMATIC);
        Assert.assertEquals("Expected event amount was wrong", 1,
                BooleanParameter.events.size());
        Assert.assertEquals("Parameter should be empty", true,
                BooleanParameter.param);
    }

    @Test
    public void default_wildcard_support_only_for_string()
            throws InvalidRouteConfigurationException {
        setNavigationTargets(UnsupportedWildParameter.class);

        String locationString = "usupported/wildcard/3/4/1";
        int result = router.navigate(ui, new Location(locationString),
                NavigationTrigger.PROGRAMMATIC);

        Assert.assertEquals("Non existent route should have returned.",
                HttpServletResponse.SC_NOT_FOUND, result);

        String message = String.format(
                "Invalid wildcard parameter in class %s. Only String is supported for wildcard parameters.",
                UnsupportedWildParameter.class.getName());
        String exceptionText1 = String.format("Could not navigate to '%s'",
                locationString);
        String exceptionText2 = String.format(
                "Reason: Failed to parse url parameter, exception: %s",
                new UnsupportedOperationException(message));

        assertExceptionComponent(RouteNotFoundError.class, exceptionText1,
                exceptionText2);
    }

    @Test
    public void unparsable_url_parameter()
            throws InvalidRouteConfigurationException {
        setNavigationTargets(LongParameter.class);

        String locationString = "long/unsupportedParam";
        int result = router.navigate(ui, new Location(locationString),
                NavigationTrigger.PROGRAMMATIC);

        Assert.assertEquals("Non existent route should have returned.",
                HttpServletResponse.SC_NOT_FOUND, result);

        String exceptionText1 = String.format("Could not navigate to '%s'",
                locationString);
        String exceptionText2 = String.format(
                "Reason: Couldn't find route for '%s'",
                locationString);

        assertExceptionComponent(RouteNotFoundError.class, exceptionText1,
                exceptionText2);
    }

    @Test
    public void redirect_to_routeNotFound_error_view_when_no_route_found()
            throws InvalidRouteConfigurationException {
        ErrorTarget.events.clear();
        setNavigationTargets(FooNavigationTarget.class);
        setErrorNavigationTargets(ErrorTarget.class);

        String locationString = "error";
        int result = router.navigate(ui, new Location(locationString),
                NavigationTrigger.PROGRAMMATIC);
        Assert.assertEquals("Non existent route should have returned.",
                HttpServletResponse.SC_NOT_FOUND, result);

        Assert.assertEquals("Expected event amount was wrong", 1,
                ErrorTarget.events.size());

        String errorMessage = ErrorTarget.message;
        Assert.assertTrue(errorMessage.contains(
                String.format("Could not navigate to '%s'", locationString)));
        Assert.assertTrue(errorMessage.contains(
                String.format("Couldn't find route for '%s'", locationString)));
    }

    @Test
    public void exception_during_navigation_is_caught_and_show_in_internalServerError()
            throws InvalidRouteConfigurationException {
        setNavigationTargets(FailOnException.class);

        int result = router.navigate(ui, new Location("exception"),
                NavigationTrigger.PROGRAMMATIC);
        Assert.assertEquals("Non existent route should have returned.",
                HttpServletResponse.SC_INTERNAL_SERVER_ERROR, result);
    }

    @Test
    public void fail_for_multiple_of_the_same_class()
            throws InvalidRouteConfigurationException {
        setErrorNavigationTargets(ErrorTarget.class, RouteNotFoundError.class);

        int result = router.navigate(ui, new Location("exception"),
                NavigationTrigger.PROGRAMMATIC);
        Assert.assertEquals("Non existent route should have returned.",
                HttpServletResponse.SC_NOT_FOUND, result);

        Assert.assertEquals(
                "Expected the extending class to be used instead of the super class",
                ErrorTarget.class, getUIComponent());
    }

    @Test
    public void do_not_accept_same_exception_targets() {

        expectedEx.expect(InvalidRouteLayoutConfigurationException.class);
        expectedEx.expectMessage(startsWith(
                "Only one target for an exception should be defined. Found "));

        setErrorNavigationTargets(NonExtendingNotFoundTarget.class,
                DuplicateNotFoundTarget.class);
    }

    @Test
    public void custom_exception_target_should_override_default_ones() {
        setErrorNavigationTargets(NonExtendingNotFoundTarget.class,
                RouteNotFoundError.class);

        int result = router.navigate(ui, new Location("exception"),
                NavigationTrigger.PROGRAMMATIC);
        Assert.assertEquals("Non existent route should have returned.",
                HttpServletResponse.SC_NOT_FOUND, result);

        Assert.assertEquals(
                "Expected the extending class to be used instead of the super class",
                NonExtendingNotFoundTarget.class, getUIComponent());

        assertExceptionComponent(NonExtendingNotFoundTarget.class,
                EXCEPTION_TEXT);
    }

    @Test
    public void custom_exception_target_is_used() {
        setErrorNavigationTargets(CustomNotFoundTarget.class,
                RouteNotFoundError.class);

        int result = router.navigate(ui, new Location("exception"),
                NavigationTrigger.PROGRAMMATIC);
        Assert.assertEquals("Non existent route should have returned.",
                HttpServletResponse.SC_NOT_FOUND, result);

        Assert.assertEquals(
                "Expected the extending class to be used instead of the super class",
                CustomNotFoundTarget.class, getUIComponent());

        assertExceptionComponent(CustomNotFoundTarget.class, EXCEPTION_TEXT);
    }

    @Test
    public void error_target_has_parent_layout()
            throws InvalidRouteConfigurationException {
        // Needed for the router link in the parent used by the error views
        setNavigationTargets(LoneRoute.class);
        setErrorNavigationTargets(ErrorTargetWithParent.class,
                RouteNotFoundError.class);

        int result = router.navigate(ui, new Location("exception"),
                NavigationTrigger.PROGRAMMATIC);
        Assert.assertEquals("Non existent route should have returned.",
                HttpServletResponse.SC_NOT_FOUND, result);

        Component parenComponent = ComponentUtil
                .findParentComponent(ui.getElement().getChild(0)).get();

        Assert.assertEquals(RouteParent.class, parenComponent.getClass());

        List<Class<?>> childClasses = parenComponent.getChildren()
                .map(Object::getClass).collect(Collectors.toList());
        Assert.assertEquals(
                Arrays.asList(RouterLink.class, ErrorTargetWithParent.class),
                childClasses);
    }

    @Test
    public void reroute_to_error_opens_expected_error_target()
            throws InvalidRouteConfigurationException {
        setNavigationTargets(RerouteToError.class);
        setErrorNavigationTargets(IllegalTarget.class);

        int result = router.navigate(ui,
                new Location("beforeToError/exception"),
                NavigationTrigger.PROGRAMMATIC);

        Assert.assertEquals("Target should have rerouted to exception target.",
                HttpServletResponse.SC_INTERNAL_SERVER_ERROR, result);

        Assert.assertEquals(IllegalTarget.class, getUIComponent());

        Optional<Component> visibleComponent = ui.getElement().getChild(0)
                .getComponent();
        Assert.assertEquals("Illegal argument exception.",
                visibleComponent.get().getElement().getText());
    }

    @Test
    public void reroute_to_error_with_custom_message_message_is_used()
            throws InvalidRouteConfigurationException {
        IllegalTarget.events.clear();
        setNavigationTargets(RerouteToErrorWithMessage.class);
        setErrorNavigationTargets(IllegalTarget.class);

        int result = router.navigate(ui,
                new Location("beforeToError/message/CustomMessage"),
                NavigationTrigger.PROGRAMMATIC);

        Assert.assertEquals("Target should have rerouted to exception target.",
                HttpServletResponse.SC_INTERNAL_SERVER_ERROR, result);

        Assert.assertEquals(IllegalTarget.class, getUIComponent());

        Optional<Component> visibleComponent = ui.getElement().getChild(0)
                .getComponent();
        Assert.assertEquals("CustomMessage",
                visibleComponent.get().getElement().getText());

        Assert.assertEquals("Expected only one event message from error view",
                1, IllegalTarget.events.size());
        BeforeEnterEvent event = (BeforeEnterEvent) IllegalTarget.events.get(0);
        Assert.assertEquals("Parameter should be empty",
                "beforeToError/message/CustomMessage",
                event.getLocation().getPath());

    }

    @Test
    public void reroute_to_error_from_has_param()
            throws InvalidRouteConfigurationException {
        setNavigationTargets(RedirectToNotFoundInHasParam.class);

        int result = router.navigate(ui, new Location("toNotFound/error"),
                NavigationTrigger.PROGRAMMATIC);
        Assert.assertEquals("Target should have rerouted to exception target.",
                HttpServletResponse.SC_NOT_FOUND, result);

        Assert.assertEquals(RouteNotFoundError.class, getUIComponent());
    }

    @Test
    public void forward_and_reroute_at_the_same_time_exception()
            throws InvalidRouteConfigurationException {
        String location = "forwardAndReroute/exception";

        FooBarNavigationTarget.events.clear();
        ForwardingAndReroutingNavigationTarget.events.clear();
        RootNavigationTarget.events.clear();
        setNavigationTargets(RootNavigationTarget.class,
                ForwardingAndReroutingNavigationTarget.class,
                FooBarNavigationTarget.class);

        router.navigate(ui, new Location(location),
                NavigationTrigger.PROGRAMMATIC);

        String validationMessage = "Error forward & reroute can not be set at the same time";

        String errorMessage = String.format(
                "There was an exception while trying to navigate to '%s' with the exception message '%s'",
                location, validationMessage);

        assertExceptionComponent(InternalServerError.class, errorMessage);
    }

    @Test
    public void faulty_error_response_code_should_throw_exception()
            throws InvalidRouteConfigurationException {
        setNavigationTargets(RerouteToError.class);
        setErrorNavigationTargets(FaultyErrorView.class);

        String location = "beforeToError/exception";
        int result = router.navigate(ui, new Location(location),
                NavigationTrigger.PROGRAMMATIC);

        Assert.assertEquals(
                "Target should have failed on an internal exception.",
                HttpServletResponse.SC_INTERNAL_SERVER_ERROR, result);

        String validationMessage = String.format(
                "Error state code must be a valid HttpServletResponse value. Received invalid value of '%s' for '%s'",
                0, FaultyErrorView.class.getName());

        String errorMessage = String.format(
                "There was an exception while trying to navigate to '%s' with the exception message '%s'",
                location, validationMessage);

        assertExceptionComponent(InternalServerError.class, errorMessage);
    }

    @Test
    public void repeatedly_navigating_to_same_ur_through_ui_navigate_should_not_loop()
            throws InvalidRouteConfigurationException {
        LoopByUINavigate.events.clear();
        setNavigationTargets(LoopByUINavigate.class);

        ui.navigate("loop");

        Assert.assertEquals("Expected only one request to loop", 1,
                LoopByUINavigate.events.size());
        Assert.assertNull("Last handled location should have been cleared",
                ui.getInternals().getLastHandledLocation());
    }

    @Test
    public void ui_navigate_should_not_loop()
            throws InvalidRouteConfigurationException {
        LoopByUINavigate.events.clear();
        RedirectToLoopByReroute.events.clear();
        setNavigationTargets(LoopByUINavigate.class,
                RedirectToLoopByReroute.class);

        ui.navigate("redirect/loop");

        Assert.assertEquals("Expected one events", 1,
                LoopByUINavigate.events.size());
        Assert.assertEquals("Expected onve events", 1,
                RedirectToLoopByReroute.events.size());
    }

    @Test
    public void ui_navigate_should_only_have_one_history_marking_on_loop()
            throws InvalidRouteConfigurationException {
        setNavigationTargets(LoopByUINavigate.class);

        ui.navigate("loop");

        long historyInvocations = ui.getInternals()
                .dumpPendingJavaScriptInvocations().stream()
                .filter(js -> js.getInvocation().getExpression()
                        .contains("history.pushState"))
                .count();
        assertEquals(1, historyInvocations);

        Assert.assertNull("Last handled location should have been cleared",
                ui.getInternals().getLastHandledLocation());
    }

    @Test
    public void router_navigate_should_not_loop()
            throws InvalidRouteConfigurationException {
        setNavigationTargets(LoopOnRouterNavigate.class);

        ui.navigate("loop");

        Assert.assertEquals("Expected only one request", 1,
                LoopOnRouterNavigate.events.size());
        Assert.assertNull("Last handled location should have been cleared",
                ui.getInternals().getLastHandledLocation());
    }

    @Test
    public void exception_while_navigating_should_succeed_and_clear_last_handled()
            throws InvalidRouteConfigurationException {
        setNavigationTargets(FailOnException.class);

        ui.navigate("exception");

        Assert.assertNull("Last handled location should have been cleared",
                ui.getInternals().getLastHandledLocation());
    }

    @Test
    public void exception_in_exception_handler_while_navigating_should_clear_last_handled()
            throws InvalidRouteConfigurationException {
        setNavigationTargets(FailOnException.class);
        setErrorNavigationTargets(FailingErrorHandler.class);

        try {
            ui.navigate("exception");
            Assert.fail("No runtime exception was thrown from navigation");
        } catch (Exception re) {
            Assert.assertNull(
                    "Last handled location should have been cleared even though navigation failed",
                    ui.getInternals().getLastHandledLocation());
        }
    }

    @Test
    public void postpone_then_resume_on_before_navigation_event()
            throws InvalidRouteConfigurationException, InterruptedException {
        RootNavigationTarget.events.clear();
        PostponingAndResumingNavigationTarget.events.clear();
        setNavigationTargets(RootNavigationTarget.class,
                PostponingAndResumingNavigationTarget.class);

        int status1 = router.navigate(ui, new Location("postpone"),
                NavigationTrigger.PROGRAMMATIC);

        Assert.assertEquals("First transition failed",
                HttpServletResponse.SC_OK, status1);
        Assert.assertEquals(PostponingAndResumingNavigationTarget.class,
                getUIComponent());

        Assert.assertEquals("Expected event amount was wrong", 0,
                PostponingAndResumingNavigationTarget.events.size());

        int status2 = router.navigate(ui, new Location(""),
                NavigationTrigger.PROGRAMMATIC);
        Assert.assertEquals("Second transition failed",
                HttpServletResponse.SC_OK, status2);

        Assert.assertEquals(RootNavigationTarget.class, getUIComponent());
        Assert.assertEquals(
                "Expected event in the first target amount was wrong", 1,
                PostponingAndResumingNavigationTarget.events.size());
        Assert.assertEquals(
                "Expected event amount in the last target was wrong", 1,
                RootNavigationTarget.events.size());
    }

    @Test
    public void postpone_forever_on_before_navigation_event()
            throws InvalidRouteConfigurationException {
        RootNavigationTarget.events.clear();
        PostponingAndResumingNavigationTarget.events.clear();
        setNavigationTargets(RootNavigationTarget.class,
                PostponingForeverNavigationTarget.class);

        int status1 = router.navigate(ui, new Location("postpone"),
                NavigationTrigger.PROGRAMMATIC);

        Assert.assertEquals("First transition failed",
                HttpServletResponse.SC_OK, status1);
        Assert.assertEquals(PostponingForeverNavigationTarget.class,
                getUIComponent());

        int status2 = router.navigate(ui, new Location(""),
                NavigationTrigger.PROGRAMMATIC);
        Assert.assertEquals("Second transition failed",
                HttpServletResponse.SC_OK, status2);

        Assert.assertEquals(PostponingForeverNavigationTarget.class,
                getUIComponent());
        Assert.assertEquals("Expected event amount in the target was wrong", 1,
                PostponingForeverNavigationTarget.events.size());

        Assert.assertEquals("Expected event amount in the root was wrong", 0,
                RootNavigationTarget.events.size());
    }

    @Test
    public void postpone_obsoleted_by_new_navigation_transition()
            throws InvalidRouteConfigurationException, InterruptedException {
        FooBarNavigationTarget.events.clear();
        FooBarNavigationTarget.events.clear();
        setNavigationTargets(FooNavigationTarget.class,
                FooBarNavigationTarget.class,
                PostponingFirstTimeNavigationTarget.class);

        int status1 = router.navigate(ui, new Location("postpone"),
                NavigationTrigger.PROGRAMMATIC);
        int status2 = router.navigate(ui, new Location("foo"),
                NavigationTrigger.PROGRAMMATIC);

        Assert.assertEquals("Expected event amount was wrong", 1,
                PostponingFirstTimeNavigationTarget.events.size());
        BeforeLeaveEvent event = PostponingFirstTimeNavigationTarget.events
                .get(0);

        int status3 = router.navigate(ui, new Location("foo/bar"),
                NavigationTrigger.PROGRAMMATIC);

        Assert.assertEquals("First transition failed",
                HttpServletResponse.SC_OK, status1);
        Assert.assertEquals(FooBarNavigationTarget.class, getUIComponent());

        event.postpone().proceed();

        Assert.assertEquals("Second transition failed",
                HttpServletResponse.SC_OK, status2);
        Assert.assertEquals("Third transition failed",
                HttpServletResponse.SC_OK, status3);

        Assert.assertEquals(FooBarNavigationTarget.class, getUIComponent());
        Assert.assertEquals("Expected event amount was wrong", 2,
                PostponingFirstTimeNavigationTarget.events.size());

        Assert.assertEquals("Expected event amount was wrong", 1,
                FooBarNavigationTarget.events.size());
    }

    @Test
    public void postpone_then_resume_with_multiple_listeners()
            throws InvalidRouteConfigurationException, InterruptedException {
        setNavigationTargets(RootNavigationTarget.class,
                PostponingAndResumingCompoundNavigationTarget.class);

        int status1 = router.navigate(ui, new Location("postpone"),
                NavigationTrigger.PROGRAMMATIC);

        Assert.assertEquals("First transition failed",
                HttpServletResponse.SC_OK, status1);
        Assert.assertEquals(PostponingAndResumingCompoundNavigationTarget.class,
                getUIComponent());

        int status2 = router.navigate(ui, new Location(""),
                NavigationTrigger.PROGRAMMATIC);
        Assert.assertEquals("Second transition failed",
                HttpServletResponse.SC_OK, status2);

        Assert.assertNotNull(
                PostponingAndResumingCompoundNavigationTarget.postpone);

        PostponingAndResumingCompoundNavigationTarget.postpone.proceed();

        Assert.assertEquals(RootNavigationTarget.class, getUIComponent());
        Assert.assertEquals(1,
                PostponingAndResumingCompoundNavigationTarget.events.size());
        Assert.assertEquals(2, ChildListener.events.size());
        Assert.assertEquals(BeforeEnterEvent.class,
                ChildListener.events.get(0).getClass());
        Assert.assertEquals(BeforeLeaveEvent.class,
                ChildListener.events.get(1).getClass());
    }

    @Test
    public void navigation_should_fire_locale_change_observer()
            throws InvalidRouteConfigurationException {
        Translations.events.clear();
        setNavigationTargets(Translations.class);

        ui.navigate("");

        Assert.assertEquals("Expected event amount was wrong", 1,
                Translations.events.size());
        Assert.assertEquals(Locale.getDefault(),
                Translations.events.get(0).getLocale());
    }

    @Test
    public void away_navigation_should_not_inform_observer()
            throws InvalidRouteConfigurationException, InterruptedException {
        Translations.events.clear();
        setNavigationTargets(FooNavigationTarget.class, Translations.class);

        ui.navigate("");

        Assert.assertEquals("Expected event amount was wrong", 1,
                Translations.events.size());
        Assert.assertEquals(Locale.getDefault(),
                Translations.events.get(0).getLocale());

        ui.navigate("foo");

        Assert.assertEquals("Recorded event amount should have stayed the same",
                1, Translations.events.size());
    }

    @Test // 3424
    public void route_as_parent_layout_handles_as_expected()
            throws InvalidRouteConfigurationException {
        setNavigationTargets(BaseLayout.class, SubLayout.class);

        ui.navigate("base");
        Assert.assertEquals(MainLayout.class, getUIComponent());

        List<Component> children = ui.getChildren()
                .collect(Collectors.toList());
        Assert.assertEquals(1, children.size());
        Assert.assertEquals(MainLayout.class, children.get(0).getClass());
        children = children.get(0).getChildren().collect(Collectors.toList());
        Assert.assertEquals(1, children.size());
        Assert.assertEquals(BaseLayout.class, children.get(0).getClass());
        children = children.get(0).getChildren().collect(Collectors.toList());
        Assert.assertTrue(children.isEmpty());

        ui.navigate("sub");
        Assert.assertEquals(MainLayout.class, getUIComponent());

        children = ui.getChildren().collect(Collectors.toList());
        Assert.assertEquals(1, children.size());
        Assert.assertEquals(MainLayout.class, children.get(0).getClass());
        children = children.get(0).getChildren().collect(Collectors.toList());
        Assert.assertEquals(1, children.size());
        Assert.assertEquals(BaseLayout.class, children.get(0).getClass());
        children = children.get(0).getChildren().collect(Collectors.toList());
        Assert.assertEquals(1, children.size());
        Assert.assertEquals(SubLayout.class, children.get(0).getClass());
        children = children.get(0).getChildren().collect(Collectors.toList());
        Assert.assertTrue(children.isEmpty());

    }

    @Test
    public void proceedRightAfterPostpone_navigationIsDone()
            throws InvalidRouteConfigurationException {
        setNavigationTargets(ProceedRightAfterPospone.class,
                RootNavigationTarget.class);

        RootNavigationTarget.events.clear();

        router.navigate(ui, new Location("foo"),
                NavigationTrigger.PROGRAMMATIC);
        router.navigate(ui, new Location(""), NavigationTrigger.PROGRAMMATIC);

        // View ProceedRightAfterPospone postpones the navigation and
        // immediately proceed, it means that RootNavigationTarget should be
        // informed about AfterNavigationEvent
        Assert.assertEquals(1, RootNavigationTarget.events.size());
        Assert.assertEquals(AfterNavigationEvent.class,
                RootNavigationTarget.events.get(0).getClass());
    }

    @Test
    public void navigateWithinOneParent_oneLeaveEventOneEnterEvent()
            throws InvalidRouteConfigurationException {
        setNavigationTargets(RouteChild.class, LoneRoute.class);

        router.navigate(ui, new Location("parent/child"),
                NavigationTrigger.PROGRAMMATIC);
        RouteChild.events.clear();
        router.navigate(ui, new Location("single"),
                NavigationTrigger.PROGRAMMATIC);

        Assert.assertEquals(1, RouteChild.events.size());
        Assert.assertEquals(BeforeLeaveEvent.class,
                RouteChild.events.get(0).getClass());

        Assert.assertEquals(1, LoneRoute.events.size());
        Assert.assertEquals(BeforeEnterEvent.class,
                LoneRoute.events.get(0).getClass());
    }

    @Test
    public void navigateWithinOneParent_oneAfterNavigationEventOneEventOnly()
            throws InvalidRouteConfigurationException {
        setNavigationTargets(AfterNavigationChild.class,
                AfterNavigationWithinSameParent.class, LoneRoute.class);

        router.navigate(ui, new Location("parent/after-navigation-child"),
                NavigationTrigger.PROGRAMMATIC);
        AfterNavigationChild.events.clear();
        router.navigate(ui,
                new Location("parent/after-navigation-within-same-parent"),
                NavigationTrigger.PROGRAMMATIC);

        Assert.assertEquals(
                "After navigation event should not be fired for "
                        + AfterNavigationChild.class.getSimpleName(),
                0, AfterNavigationChild.events.size());

        Assert.assertEquals(
                "Only one navigation event should be fired for "
                        + AfterNavigationWithinSameParent.class.getSimpleName(),
                1, AfterNavigationWithinSameParent.events.size());
        Assert.assertEquals(
                "The fired event type should be "
                        + AfterNavigationEvent.class.getSimpleName(),
                AfterNavigationEvent.class,
                AfterNavigationWithinSameParent.events.get(0).getClass());
    }

    @Test // #2754
    public void manually_registered_listeners_should_fire_for_every_navigation()
            throws InvalidRouteConfigurationException {
        setNavigationTargets(RootNavigationTarget.class,
                FooNavigationTarget.class, FooBarNavigationTarget.class);

        AtomicInteger leaveCount = new AtomicInteger(0);
        AtomicInteger enterCount = new AtomicInteger(0);
        AtomicInteger afterCount = new AtomicInteger(0);

        ui.addBeforeLeaveListener(event -> leaveCount.incrementAndGet());
        ui.addBeforeEnterListener(event -> enterCount.incrementAndGet());
        ui.addAfterNavigationListener(event -> afterCount.incrementAndGet());

        Assert.assertEquals(
                "No event should have happened due to adding listener.", 0,
                leaveCount.get());
        Assert.assertEquals(
                "No event should have happened due to adding listener.", 0,
                enterCount.get());
        Assert.assertEquals(
                "No event should have happened due to adding listener.", 0,
                afterCount.get());

        router.navigate(ui, new Location("foo/bar"),
                NavigationTrigger.PROGRAMMATIC);

        Assert.assertEquals("BeforeLeaveListener should have been invoked.", 1,
                leaveCount.get());
        Assert.assertEquals("BeforeEnterListener should have been invoked.", 1,
                enterCount.get());
        Assert.assertEquals("AfterNavigationListener should have been invoked.",
                1, afterCount.get());

        router.navigate(ui, new Location("foo"),
                NavigationTrigger.PROGRAMMATIC);

        Assert.assertEquals("BeforeLeaveListener should have been invoked.", 2,
                leaveCount.get());
        Assert.assertEquals("BeforeEnterListener should have been invoked.", 2,
                enterCount.get());
        Assert.assertEquals("AfterNavigationListener should have been invoked.",
                2, afterCount.get());
    }

    @Test // #2754
    public void after_navigation_listener_is_only_invoked_once_for_redirect()
            throws InvalidRouteConfigurationException {
        setNavigationTargets(ReroutingNavigationTarget.class,
                FooBarNavigationTarget.class);

        AtomicInteger afterCount = new AtomicInteger(0);

        ui.addAfterNavigationListener(event -> afterCount.incrementAndGet());

        router.navigate(ui, new Location("reroute"),
                NavigationTrigger.PROGRAMMATIC);

        Assert.assertEquals(
                "AfterNavigationListener should have been invoked only after redirect.",
                1, afterCount.get());
    }

    @Test // #2754
    public void before_leave_listener_is_invoked_for_each_redirect()
            throws InvalidRouteConfigurationException {
        setNavigationTargets(ReroutingNavigationTarget.class,
                FooBarNavigationTarget.class);

        AtomicInteger leaveCount = new AtomicInteger(0);
        ui.addBeforeLeaveListener(event -> leaveCount.incrementAndGet());

        router.navigate(ui, new Location("reroute"),
                NavigationTrigger.PROGRAMMATIC);

        Assert.assertEquals(
                "BeforeLeaveListener should have been invoked for initial navigation and redirect.",
                2, leaveCount.get());
    }

    @Test // #2754
    public void before_enter_listener_is_invoked_for_each_redirect_when_redirecting_on_before_enter()
            throws InvalidRouteConfigurationException {
        setNavigationTargets(ReroutingNavigationTarget.class,
                FooBarNavigationTarget.class);

        AtomicInteger enterCount = new AtomicInteger(0);
        ui.addBeforeEnterListener(event -> enterCount.incrementAndGet());

        router.navigate(ui, new Location("reroute"),
                NavigationTrigger.PROGRAMMATIC);

        Assert.assertEquals(
                "BeforeEnterListener should have been invoked for initial navigation and redirect.",
                2, enterCount.get());
    }

    @Test // #2754
    public void before_enter_listener_is_invoked_once_and_before_leave_twice_when_redirecting_on_before_leave()
            throws InvalidRouteConfigurationException {
        ReroutingOnLeaveNavigationTarget.events.clear();

        setNavigationTargets(ReroutingOnLeaveNavigationTarget.class,
                FooBarNavigationTarget.class, FooNavigationTarget.class);

        router.navigate(ui, new Location("reroute"),
                NavigationTrigger.PROGRAMMATIC);

        AtomicInteger leaveCount = new AtomicInteger(0);
        AtomicInteger enterCount = new AtomicInteger(0);
        ui.addBeforeLeaveListener(event -> leaveCount.incrementAndGet());
        ui.addBeforeEnterListener(event -> enterCount.incrementAndGet());

        router.navigate(ui, new Location("foo"),
                NavigationTrigger.PROGRAMMATIC);

        Assert.assertEquals(
                "BeforeLeaveListener should have been invoked for initial navigation and redirect.",
                2, leaveCount.get());
        Assert.assertEquals(
                "BeforeEnterListener should have been invoked for initial navigation and redirect.",
                1, enterCount.get());
    }

    @Test // #2754
    public void manual_before_listeners_are_fired_before_observers()
            throws InvalidRouteConfigurationException {
        ManualNavigationTarget.events.clear();
        setNavigationTargets(ManualNavigationTarget.class,
                FooNavigationTarget.class);

        Registration beforeEnter = ui.addBeforeEnterListener(
                event -> ManualNavigationTarget.events.add("Manual event"));

        router.navigate(ui, new Location("manual"),
                NavigationTrigger.PROGRAMMATIC);

        Assert.assertEquals("not enough events", 2,
                ManualNavigationTarget.events.size());

        Assert.assertEquals("Manual event",
                ManualNavigationTarget.events.get(0));
        Assert.assertEquals("Before enter",
                ManualNavigationTarget.events.get(1));

        // Deactivate before enter and add beforeLeave listener
        beforeEnter.remove();
        ui.addBeforeLeaveListener(
                event -> ManualNavigationTarget.events.add("Manual event"));

        router.navigate(ui, new Location("foo"),
                NavigationTrigger.PROGRAMMATIC);

        Assert.assertEquals("not enough events", 4,
                ManualNavigationTarget.events.size());

        Assert.assertEquals("Manual event",
                ManualNavigationTarget.events.get(2));
        Assert.assertEquals("Before leave",
                ManualNavigationTarget.events.get(3));
    }

    @Test // #2754
    public void manual_after_listener_is_fired_before_observer()
            throws InvalidRouteConfigurationException {
        AfterNavigationTarget.events.clear();
        setNavigationTargets(AfterNavigationTarget.class);

        ui.addAfterNavigationListener(
                event -> AfterNavigationTarget.events.add("Manual event"));

        router.navigate(ui, new Location(""), NavigationTrigger.PROGRAMMATIC);

        Assert.assertEquals("not enough events", 2,
                AfterNavigationTarget.events.size());

        Assert.assertEquals("Manual event",
                AfterNavigationTarget.events.get(0));
        Assert.assertEquals("AfterNavigation Observer",
                AfterNavigationTarget.events.get(1));
    }

    @Test // #3616
    public void navigating_with_class_gets_correct_component()
            throws InvalidRouteConfigurationException {
        setNavigationTargets(RootNavigationTarget.class,
                FooNavigationTarget.class, FooBarNavigationTarget.class);

        ui.navigate(RootNavigationTarget.class);
        Assert.assertEquals(RootNavigationTarget.class, getUIComponent());

        ui.navigate(FooNavigationTarget.class);
        Assert.assertEquals(FooNavigationTarget.class, getUIComponent());

        ui.navigate(FooBarNavigationTarget.class);
        Assert.assertEquals(FooBarNavigationTarget.class, getUIComponent());
    }

    @Test // #3616
    public void navigating_with_class_and_parameter_gets_correct_component()
            throws InvalidRouteConfigurationException {
        setNavigationTargets(RouteWithParameter.class, BooleanParameter.class,
                WildParameter.class, OptionalParameter.class);

        ui.navigate(RouteWithParameter.class, "Parameter");
        Assert.assertEquals(RouteWithParameter.class, getUIComponent());
        Assert.assertEquals("Before navigation event was wrong.", "Parameter",
                RouteWithParameter.param);

        ui.navigate(OptionalParameter.class, "optional");
        Assert.assertEquals(OptionalParameter.class, getUIComponent());
        Assert.assertEquals("Before navigation event was wrong.", "optional",
                OptionalParameter.param);
        ui.navigate(OptionalParameter.class);
        Assert.assertEquals(OptionalParameter.class, getUIComponent());
        Assert.assertEquals("Before navigation event was wrong.", null,
                OptionalParameter.param);
        ui.navigate(OptionalParameter.class, (String) null);
        Assert.assertEquals(OptionalParameter.class, getUIComponent());
        Assert.assertEquals("Before navigation event was wrong.", null,
                OptionalParameter.param);

        ui.navigate(BooleanParameter.class, false);
        Assert.assertEquals(BooleanParameter.class, getUIComponent());
        Assert.assertEquals("Before navigation event was wrong.", false,
                BooleanParameter.param);

        ui.navigate(WildParameter.class);
        Assert.assertEquals(WildParameter.class, getUIComponent());
        Assert.assertEquals("Before navigation event was wrong.", "",
                WildParameter.param);
        ui.navigate(WildParameter.class, (String) null);
        Assert.assertEquals(WildParameter.class, getUIComponent());
        Assert.assertEquals("Before navigation event was wrong.", "",
                WildParameter.param);
        ui.navigate(WildParameter.class, "");
        Assert.assertEquals(WildParameter.class, getUIComponent());
        Assert.assertEquals("Before navigation event was wrong.", "",
                WildParameter.param);
        ui.navigate(WildParameter.class, "my/wild/param");
        Assert.assertEquals(WildParameter.class, getUIComponent());
        Assert.assertEquals("Before navigation event was wrong.",
                "my/wild/param", WildParameter.param);

    }

    @Test // #3988
    public void exception_event_should_keep_original_trigger() {
        setErrorNavigationTargets(FileNotFound.class);

        int result = router.navigate(ui, new Location("programmatic"),
                NavigationTrigger.PROGRAMMATIC);
        Assert.assertEquals("Non existent route should have returned.",
                HttpServletResponse.SC_NOT_FOUND, result);

        Assert.assertEquals(NavigationTrigger.PROGRAMMATIC,
                FileNotFound.trigger);

        JsonObject state = Json.createObject();
        state.put("href", "router_link");
        state.put("scrollPositionX", 0d);
        state.put("scrollPositionY", 0d);
        router.navigate(ui, new Location("router_link"),
                NavigationTrigger.ROUTER_LINK, state);

        Assert.assertEquals(NavigationTrigger.ROUTER_LINK,
                FileNotFound.trigger);

        router.navigate(ui, new Location("history"), NavigationTrigger.HISTORY);

        Assert.assertEquals(NavigationTrigger.HISTORY, FileNotFound.trigger);

        router.navigate(ui, new Location("page_load"),
                NavigationTrigger.PAGE_LOAD);

        Assert.assertEquals(NavigationTrigger.PAGE_LOAD, FileNotFound.trigger);
    }

    private String resolve(Class<?> clazz) {
        Route annotation = clazz.getAnnotation(Route.class);
        return RouteUtil.resolve(clazz, annotation);
    }

    @Test
    public void test_router_resolve() {
        Assert.assertEquals("", resolve(Main.class));
        Assert.assertEquals("", resolve(MainView.class));
        Assert.assertEquals("", resolve(View.class));
        Assert.assertEquals("namingconvention",
                resolve(NamingConvention.class));
        Assert.assertEquals("namingconvention",
                resolve(NamingConventionView.class));
    }

    @Test
    public void basic_naming_based_routes()
            throws InvalidRouteConfigurationException {
        setNavigationTargets(NamingConvention.class, Main.class);

        Assert.assertEquals(Main.class,
                router.resolveNavigationTarget("/", Collections.emptyMap())
                        .get().getNavigationTarget());

        Assert.assertEquals(
                NamingConvention.class, router
                        .resolveNavigationTarget("/namingconvention",
                                Collections.emptyMap())
                        .get().getNavigationTarget());
    }

    @Test
    public void basic_naming_based_routes_with_trailing_view()
            throws InvalidRouteConfigurationException {
        setNavigationTargets(NamingConventionView.class, MainView.class);

        Assert.assertEquals(MainView.class,
                router.resolveNavigationTarget("/", Collections.emptyMap())
                        .get().getNavigationTarget());

        Assert.assertEquals(
                NamingConventionView.class, router
                        .resolveNavigationTarget("/namingconvention",
                                Collections.emptyMap())
                        .get().getNavigationTarget());
    }

    @Test
    public void test_naming_based_routes_with_name_view()
            throws InvalidRouteConfigurationException {
        setNavigationTargets(View.class);

        Assert.assertEquals(View.class,
                router.resolveNavigationTarget("/", Collections.emptyMap())
                        .get().getNavigationTarget());
    }

    @Tag("div")
    @Route("noParent")
    @RouteAlias(value = "twoParents", layout = BaseLayout.class)
    public static class AliasLayout extends Component {

    }

    @Test
    public void alias_has_two_parents_even_if_route_doesnt() {
        RouteConfiguration.forRegistry(router.getRegistry())
                .setAnnotatedRoute(AliasLayout.class);

        List<Class<? extends RouterLayout>> parents = router.getRegistry()
                .getRouteLayouts("noParent", AliasLayout.class);

        Assert.assertTrue("Main route should have no parents.",
                parents.isEmpty());

        parents = router.getRegistry().getRouteLayouts("twoParents",
                AliasLayout.class);

        Assert.assertEquals("Route alias should have two parents", 2,
                parents.size());
    }

    @Test
    public void verify_collisions_not_allowed_with_naming_convention() {
        InvalidRouteConfigurationException exception = null;
        try {
            setNavigationTargets(NamingConvention.class,
                    NamingConventionView.class);
        } catch (InvalidRouteConfigurationException e) {
            exception = e;
        }
        Assert.assertNotNull(
                "Routes with same navigation target should not be allowed",
                exception);
    }

    @Test
    public void preserve_initial_ui_contents()
            throws InvalidRouteConfigurationException {
        setNavigationTargets(View.class);

        Element specialChild = new Element("div");
        ui.getElement().appendChild(specialChild);

        router.navigate(ui, new Location(""), NavigationTrigger.PROGRAMMATIC);

        Assert.assertEquals(ui.getElement(), specialChild.getParent());
    }

    @Test
    public void noRemoveLayout_oldContentRetained() {
        setNavigationTargets(NoRemoveContent1.class, NoRemoveContent2.class);

        ui.navigate(NoRemoveContent1.class);
        NoRemoveLayout layout = (NoRemoveLayout) ui.getChildren().findFirst()
                .get();

        Assert.assertEquals(Arrays.asList(NoRemoveContent1.class),
                layout.getChildren().map(Component::getClass)
                        .collect(Collectors.toList()));

        ui.navigate(NoRemoveContent2.class);

        Assert.assertEquals(
                Arrays.asList(NoRemoveContent1.class, NoRemoveContent2.class),
                layout.getChildren().map(Component::getClass)
                        .collect(Collectors.toList()));
    }

    @Test // 5388
    public void layout_chain_is_included_in_before_events() {
        setNavigationTargets(LoneRoute.class, RouteChildWithParameter.class);

        RouteChildWithParameter.events.clear();
        ui.navigate(RouteChildWithParameter.class, "foobar");

        BeforeEnterEvent beforeEnterEvent = (BeforeEnterEvent) RouteChildWithParameter.events
                .get(0);
        Assert.assertEquals(
                "There is not exactly one layout in the layout chain", 1,
                beforeEnterEvent.getLayouts().size());
        Assert.assertTrue("RouteParent was not included in the layout chain",
                beforeEnterEvent.getLayouts().contains(RouteParent.class));

        RouteChildWithParameter.events.clear();
        ui.navigate(LoneRoute.class);

        BeforeLeaveEvent beforeLeaveEvent = (BeforeLeaveEvent) RouteChildWithParameter.events
                .get(0);
        Assert.assertEquals(
                "There is not exactly one layout in the layout chain", 1,
                beforeLeaveEvent.getLayouts().size());
        Assert.assertTrue("RouteParent was not included in the layout chain",
                beforeLeaveEvent.getLayouts().contains(RouteParent.class));
    }

    @Test
    public void optional_parameter_non_existing_route()
            throws InvalidRouteConfigurationException {
        OptionalParameter.events.clear();
        Mockito.when(configuration.isProductionMode()).thenReturn(false);
        setNavigationTargets(OptionalParameter.class);

        String locationString = "optional/doesnotExist/parameter";
        router.navigate(ui, new Location(locationString),
                NavigationTrigger.PROGRAMMATIC);

        String exceptionText1 = String.format("Could not navigate to '%s'",
                locationString);

        String exceptionText2 = String
                .format("Couldn't find route for '%s'", locationString);

        String optionalTemplate = HasUrlParameterFormat
                .getTemplate("optional", OptionalParameter.class);

        String exceptionText3 = "<li>" + optionalTemplate
                + " (supports optional parameter)</li>";

        assertExceptionComponent(RouteNotFoundError.class, exceptionText1,
                exceptionText2, exceptionText3);
    }

    @Test
    public void without_optional_parameter()
            throws InvalidRouteConfigurationException {
        OptionalParameter.events.clear();
        Mockito.when(configuration.isProductionMode()).thenReturn(false);
        setNavigationTargets(WithoutOptionalParameter.class);

        String locationString = "optional";
        router.navigate(ui, new Location(locationString),
                NavigationTrigger.PROGRAMMATIC);

        String exceptionText1 = String.format("Could not navigate to '%s'",
                locationString);

        String exceptionText2 = String
                .format("Reason: Couldn't find route for '%s'", locationString);

        String template = HasUrlParameterFormat
                .getTemplate("optional", WithoutOptionalParameter.class);

        String exceptionText3 = "<li>" + template
                + " (requires parameter)</li>";

        assertExceptionComponent(RouteNotFoundError.class, exceptionText1,
                exceptionText2, exceptionText3);
    }

    @Test // #4595
    public void reroute_and_forward_from_parent_layout() {
        ProcessEventsBase.clear();

        setNavigationTargets(SecurityDocument.class, SecurityLogin.class);

        // On init and beforeEnter, SecurityParent is invoked twice, since on
        // the initial request it reroutes.
        final List<String> expectedInitially = Arrays.asList("SecurityParent",
                "SecurityParent", "SecurityLogin");
        final List<String> expected = Arrays.asList("SecurityParent",
                "SecurityLogin");

        // beforeEnter is going to reroute to login.
        router.navigate(ui, new Location("security/document"),
                NavigationTrigger.PROGRAMMATIC);

        assertEventOrder(expectedInitially, null, expectedInitially,
                expected);

        ProcessEventsBase.clear();

        // beforeLeave is going to forward to same url.
        router.navigate(ui, new Location("security/login"),
                NavigationTrigger.PROGRAMMATIC);

        // Instances already exists from previous navigation, so expectedInit is
        // null.
        assertExistingChainEventOrder(expected);
    }

    @Test // #4595
    public void event_listeners_are_invoked_starting_with_parent_component()
            throws InvalidRouteConfigurationException {
        ProcessEventsBase.clear();

        setNavigationTargets(ProcessEventsFlower.class);

        router.navigate(ui, new Location("event/flower"),
                NavigationTrigger.PROGRAMMATIC);

        assertInitialChainEventOrder(
                getProcessEventsBranchChainNames("ProcessEventsFlower"));
    }

    @Test // #4595
    public void event_listeners_are_invoked_starting_with_parent_component_when_preserved_on_refresh()
            throws InvalidRouteConfigurationException {
        ProcessEventsBase.clear();

        // This is null by default.
        ExtendedClientDetails previousClientDetails = ui.getInternals()
                .getExtendedClientDetails();

        // Used with PreserveOnRefresh.
        ExtendedClientDetails clientDetails = Mockito.mock(ExtendedClientDetails.class);
        ui.getInternals().setExtendedClientDetails(clientDetails);

        Mockito.when(clientDetails.getWindowName()).thenReturn("mock");

        setNavigationTargets(ProcessEventsFruit.class);

        router.navigate(ui, new Location("event/fruit"),
                NavigationTrigger.PROGRAMMATIC);

        ProcessEventsBase.clear();

        router.navigate(ui, new Location("event/fruit"),
                NavigationTrigger.PROGRAMMATIC);

        assertExistingChainEventOrder(
                getProcessEventsBranchChainNames("ProcessEventsFruit"));

        // Set back the previous client details.
        ui.getInternals().setExtendedClientDetails(previousClientDetails);
    }

    @Test // #4595
    public void parent_layouts_are_reused_when_change_url()
            throws InvalidRouteConfigurationException {
        ProcessEventsBase.clear();

        setNavigationTargets(ProcessEventsFlower.class,
                ProcessEventsLeaf.class);

        router.navigate(ui, new Location("event/flower"),
                NavigationTrigger.PROGRAMMATIC);

        ProcessEventsBase.clear();

        final String parameter = "green";
        router.navigate(ui, new Location("event/leaf/" + parameter),
                NavigationTrigger.PROGRAMMATIC);

        assertEventOrder(Arrays.asList("ProcessEventsLeaf", "leafChild"),
                getProcessEventsBranchChainNames("ProcessEventsFlower"),
                getProcessEventsBranchChainNames(parameter, "ProcessEventsLeaf", "leafChild"),
                getProcessEventsBranchChainNames("ProcessEventsLeaf", "leafChild"));
    }

    @Test // #4595
    public void components_are_not_created_when_parent_layout_redirects()
            throws InvalidRouteConfigurationException {
        ProcessEventsBase.clear();

        setNavigationTargets(ProcessEventsFlower.class,
                ProcessEventsTwig.class);

        router.navigate(ui, new Location("event/twig"),
                NavigationTrigger.PROGRAMMATIC);

        // This is expected after reroute.
        final List<String> expectedOnReroute = getProcessEventsBranchChainNames(
                "ProcessEventsFlower");

        // This is expected on init and BeforeEnter since the ProcessEventsRotten
        // parent of ProcessEventsTwig will reroute, so ProcessEventsTwig and
        // ProcessEventsStick won't be created.
        final List<String> expected = Stream
                .concat(getProcessEventsTrunkChainNames("ProcessEventsRotten")
                        .stream(), expectedOnReroute.stream())
                .collect(Collectors.toList());
        assertEventOrder(expected, null, expected, expectedOnReroute);
    }

    @Test // #4595
    public void url_parameter_is_invoked_right_before_enter_events()
            throws InvalidRouteConfigurationException {
        ProcessEventsBase.clear();

        setNavigationTargets(ProcessEventsLeaf.class);

        final String parameter = "red";
        router.navigate(ui, new Location("event/leaf/" + parameter),
                NavigationTrigger.PROGRAMMATIC);

        Assert.assertEquals(
                "BeforeEnter events aren't triggered in correct order",
                getProcessEventsBranchChainNames(parameter, "ProcessEventsLeaf",
                        "leafChild"),
                ProcessEventsBase.beforeEnter);
    }

    @Test // #4595
    public void url_parameter_is_invoked_where_before_enter_is_not_observed()
            throws InvalidRouteConfigurationException {
        ProcessEventsBase.clear();

        setNavigationTargets(ProcessEventsNeedle.class);

        final String parameter = "green";
        router.navigate(ui, new Location("event/needle/" + parameter),
                NavigationTrigger.PROGRAMMATIC);

        Assert.assertEquals(
                "BeforeEnter events aren't triggered in correct order",
                getProcessEventsBranchChainNames(parameter,
                        "needleChild"),
                ProcessEventsBase.beforeEnter);
    }

    @Test // #2740 #4213
    public void navigate_incorrectParameter_shouldNotBeResolved() {
        setNavigationTargets(ChainLinkWithParameter.class,
                TargetWithOptionalParameters.class,
                TargetWithParameter.class,
                AnotherTargetWithParameter.class,
                ChainLinkWithParameterAndTarget.class);

        assertRouteParameters("qwe/123/link", null);

        assertRouteParameters("link/qwe/123/456", null);

        assertRouteParameters("123/link/456/789/target/bar", null);

        assertRouteParameters(
                "123/targetLink/456/789/chainLink/987/foo/a/b/c/d/e/f", null);

        assertRouteParameters("987/765/targetLink/chainLink/543", null);
    }

    @Test // #2740 #4213
    public void navigateToChainLinkWithParameter_routeParametersAreExtractedCorrectly() {
        setNavigationTargets(ChainLinkWithParameter.class);

        assertRouteParameters("qwe/link/123",
                parameters("parentID", "qwe", "chainLinkID", "123"));
    }
    
    @Test // #2740 #4213
    public void navigateToTargetWithOptionalParameters_routeParametersAreExtractedCorrectly() {
        setNavigationTargets(TargetWithOptionalParameters.class);

        assertRouteParameters("qwe/link/123/456", parameters("parentID", "qwe",
                "chainLinkID", "123", "optional", "456"));
        assertRouteParameters("qwe/link/123/456/789",
                parameters("parentID", "qwe", "chainLinkID", "123", "optional",
                        "456", "anotherOptional", "789"));
    }

    @Test // #2740 #4213
    public void navigateToTargetWithParameter_routeParametersAreExtractedCorrectly() {
        setNavigationTargets(TargetWithParameter.class);
<<<<<<< HEAD

        assertRouteParameters("123/link/456/target/789/bar",
                parameters("parentID", "123", "chainLinkID", "456",
                        "targetChainLinkID", "789"));
    }

    @Test // #2740 #4213
    public void navigateToAnotherTargetWithParameter_routeParametersAreExtractedCorrectly() {
        setNavigationTargets(AnotherTargetWithParameter.class);

        assertRouteParameters(
                "123/targetLink/456/chainLink/789/987/foo/a/b/c/d/e/f",
                parameters("parentID", "123", "chainLinkID", "456",
                        "anotherTargetID", "789", "yetAnotherID", "987",
                        "varargsFoo", varargs("a", "b", "c", "d", "e", "f")));
        assertRouteParameters("abc/targetLink/def/chainLink/ghi/jkl/foo",
                parameters("parentID", "abc", "chainLinkID", "def",
                        "anotherTargetID", "ghi", "yetAnotherID", "jkl"));

        assertRouteParameters("012/targetLink/chainLink/345/678/foo/1/2/3/4",
                parameters("parentID", "012", "anotherTargetID", "345",
                        "yetAnotherID", "678", "varargsFoo",
                        varargs("1", "2", "3", "4")));
        assertRouteParameters("012/targetLink/chainLink/345/678/foo",
                parameters("parentID", "012", "anotherTargetID", "345",
                        "yetAnotherID", "678"));
    }

    @Test // #2740 #4213
    public void navigateToChainLinkWithParameterAndTarget_routeParametersAreExtractedCorrectly() {
        setNavigationTargets(ChainLinkWithParameterAndTarget.class);

        assertRouteParameters("987/targetLink/765/chainLink/543",
                parameters("parentID", "987", "chainLinkID", "765",
                        "targetChainLinkID", "543"));
        assertRouteParameters("987/targetLink/chainLink/543",
                parameters("parentID", "987", "targetChainLinkID", "543"));
    }

    @Test // #2740 #4213
    public void navigateToParameterTypesView_routeParametersAreExtractedCorrectly() {
        setNavigationTargets(ParameterTypesView.class);

        assertRouteParameters("param/types/123", parameters("intType", "123"));

        assertRouteParameters("param/types/thinking",
                parameters("stringType", "thinking"));

        assertRouteParameters("param/types/1/am/thinking/of/U/and/I",
                parameters("intType", "1", "stringType", "am", "varargs",
                        "thinking/of/U/and/I"));
        Assert.assertEquals("Invalid varargs",
                Arrays.asList("thinking", "of", "U", "and", "I"),
                RouteParametersBase.parameters.getWildcard("varargs"));

        assertRouteParameters("param/types/12345678900/long",
                parameters("intType", "12345678900", "stringType", "long"));

        assertRouteParameters("param/types/long/12345678900", null);

        assertRouteParameters("param/types/thinking/of/U/and/I",
                parameters("stringType", "thinking", "varargs", "of/U/and/I"));

        assertRouteParameters("param/types/I/am/thinking", null);
    }

    @Test // #2740 #4213
    public void navigateToParametersForumThreadView_routeParametersAreExtractedCorrectly() {
        setNavigationTargets(ParametersForumThreadView.class);

        assertRouteParameters("forum/thread/123/456",
                parameters("threadID", "123", "messageID", "456"));
        assertRouteParameters("forum/thread/123/last",
                parameters("threadID", "123"));
        assertRouteParameters("forum/thread/123", parameters("threadID", "123"));
        assertRouteParameters("forum/thread/123/thread-name",
                parameters("threadID", "123", "something", "thread-name"));
    }

    @Test // #2740 #4213
    public void navigateToParametersApiView_routeParametersAreExtractedCorrectly() {
        setNavigationTargets(ParametersApiView.class);

        // path is empty
        assertRouteParameters("api", parameters());

        // with path
        assertRouteParameters("api/com/vaadin/client/package-summary.html",
                parameters("path", varargs("com", "vaadin", "client",
                        "package-summary.html")));

        // alias=framework, version is empty
        assertRouteParameters("api/framework/com/vaadin/client/package-summary.html",
                parameters("alias", "framework", "path", varargs("com",
                        "vaadin", "client", "package-summary.html")));

        // alias=framework, version=8.9.4
        assertRouteParameters(
                "api/framework/8.9.4/com/vaadin/client/package-summary.html",
                parameters("alias", "framework", "version", "8.9.4", "path",
                        varargs("com", "vaadin", "client",
                                "package-summary.html")));

        // groupId=com.vaadin, artifactId=vaadin-all, version is empty
        assertRouteParameters(
                "api/com.vaadin/vaadin-all/com/vaadin/client/package-summary.html",
                parameters("groupId", "com.vaadin", "artifactId", "vaadin-all",
                        "path", varargs("com", "vaadin", "client",
                                "package-summary.html")));

        // groupId=com.vaadin, artifactId=vaadin-all, version=8.9.4
        assertRouteParameters(
                "api/com.vaadin/vaadin-all/8.9.4/com/vaadin/client/package-summary.html",
                parameters("groupId", "com.vaadin", "version", "8.9.4",
                        "artifactId", "vaadin-all", "path", varargs("com",
                                "vaadin", "client", "package-summary.html")));
    }

    @Test // #2740 #4213
    public void navigateToDetailsView_routeParametersAreExtractedCorrectly() {
        setNavigationTargets(DetailsView.class);

        assertRouteParameters("directory/component/url-parameter-mapping",
                parameters("urlIdentifier", "url-parameter-mapping"));
        assertRouteParameters(
                "directory/component/url-parameter-mapping/discussions",
                parameters("urlIdentifier", "url-parameter-mapping",
                        "tabIdentifier", "discussions"));
        assertRouteParameters(
                "directory/component/url-parameter-mapping/api/org/vaadin/flow/helper/HasAbsoluteUrlParameterMapping.html",
                parameters("urlIdentifier", "url-parameter-mapping",
                        "tabIdentifier", "api", "apiPath",
                        varargs("org", "vaadin", "flow", "helper",
                                "HasAbsoluteUrlParameterMapping.html")));

=======

        assertRouteParameters("123/link/456/target/789/bar",
                parameters("parentID", "123", "chainLinkID", "456",
                        "targetChainLinkID", "789"));
    }

    @Test // #2740 #4213
    public void navigateToAnotherTargetWithParameter_routeParametersAreExtractedCorrectly() {
        setNavigationTargets(AnotherTargetWithParameter.class);

        assertRouteParameters(
                "123/targetLink/456/chainLink/789/987/foo/a/b/c/d/e/f",
                parameters("parentID", "123", "chainLinkID", "456",
                        "anotherTargetID", "789", "yetAnotherID", "987",
                        "varargsFoo", varargs("a", "b", "c", "d", "e", "f")));
        assertRouteParameters("abc/targetLink/def/chainLink/ghi/jkl/foo",
                parameters("parentID", "abc", "chainLinkID", "def",
                        "anotherTargetID", "ghi", "yetAnotherID", "jkl"));

        assertRouteParameters("012/targetLink/chainLink/345/678/foo/1/2/3/4",
                parameters("parentID", "012", "anotherTargetID", "345",
                        "yetAnotherID", "678", "varargsFoo",
                        varargs("1", "2", "3", "4")));
        assertRouteParameters("012/targetLink/chainLink/345/678/foo",
                parameters("parentID", "012", "anotherTargetID", "345",
                        "yetAnotherID", "678"));
    }

    @Test // #2740 #4213
    public void navigateToChainLinkWithParameterAndTarget_routeParametersAreExtractedCorrectly() {
        setNavigationTargets(ChainLinkWithParameterAndTarget.class);

        assertRouteParameters("987/targetLink/765/chainLink/543",
                parameters("parentID", "987", "chainLinkID", "765",
                        "targetChainLinkID", "543"));
        assertRouteParameters("987/targetLink/chainLink/543",
                parameters("parentID", "987", "targetChainLinkID", "543"));
    }

    @Test // #2740 #4213
    public void navigateToParameterTypesView_routeParametersAreExtractedCorrectly() {
        setNavigationTargets(ParameterTypesView.class);

        assertRouteParameters("param/types/123", parameters("intType", "123"));

        assertRouteParameters("param/types/thinking",
                parameters("stringType", "thinking"));

        assertRouteParameters("param/types/1/am/thinking/of/U/and/I",
                parameters("intType", "1", "stringType", "am", "varargs",
                        "thinking/of/U/and/I"));
        Assert.assertEquals("Invalid varargs",
                Arrays.asList("thinking", "of", "U", "and", "I"),
                RouteParametersBase.parameters.getWildcard("varargs"));

        assertRouteParameters("param/types/12345678900/long",
                parameters("intType", "12345678900", "stringType", "long"));

        assertRouteParameters("param/types/long/12345678900", null);

        assertRouteParameters("param/types/thinking/of/U/and/I",
                parameters("stringType", "thinking", "varargs", "of/U/and/I"));

        assertRouteParameters("param/types/I/am/thinking", null);
    }

    @Test // #2740 #4213
    public void navigateToParametersForumThreadView_routeParametersAreExtractedCorrectly() {
        setNavigationTargets(ParametersForumThreadView.class);

        assertRouteParameters("forum/thread/123/456",
                parameters("threadID", "123", "messageID", "456"));
        assertRouteParameters("forum/thread/123/last",
                parameters("threadID", "123"));
        assertRouteParameters("forum/thread/123", parameters("threadID", "123"));
        assertRouteParameters("forum/thread/123/thread-name",
                parameters("threadID", "123", "something", "thread-name"));
    }

    @Test // #2740 #4213
    public void navigateToParametersApiView_routeParametersAreExtractedCorrectly() {
        setNavigationTargets(ParametersApiView.class);

        // path is empty
        assertRouteParameters("api", parameters());

        // with path
        assertRouteParameters("api/com/vaadin/client/package-summary.html",
                parameters("path", varargs("com", "vaadin", "client",
                        "package-summary.html")));

        // alias=framework, version is empty
        assertRouteParameters("api/framework/com/vaadin/client/package-summary.html",
                parameters("alias", "framework", "path", varargs("com",
                        "vaadin", "client", "package-summary.html")));

        // alias=framework, version=8.9.4
        assertRouteParameters(
                "api/framework/8.9.4/com/vaadin/client/package-summary.html",
                parameters("alias", "framework", "version", "8.9.4", "path",
                        varargs("com", "vaadin", "client",
                                "package-summary.html")));

        // groupId=com.vaadin, artifactId=vaadin-all, version is empty
        assertRouteParameters(
                "api/com.vaadin/vaadin-all/com/vaadin/client/package-summary.html",
                parameters("groupId", "com.vaadin", "artifactId", "vaadin-all",
                        "path", varargs("com", "vaadin", "client",
                                "package-summary.html")));

        // groupId=com.vaadin, artifactId=vaadin-all, version=8.9.4
        assertRouteParameters(
                "api/com.vaadin/vaadin-all/8.9.4/com/vaadin/client/package-summary.html",
                parameters("groupId", "com.vaadin", "version", "8.9.4",
                        "artifactId", "vaadin-all", "path", varargs("com",
                                "vaadin", "client", "package-summary.html")));
    }

    @Test // #2740 #4213
    public void navigateToDetailsView_routeParametersAreExtractedCorrectly() {
        setNavigationTargets(DetailsView.class);

        assertRouteParameters("directory/component/url-parameter-mapping",
                parameters("urlIdentifier", "url-parameter-mapping"));
        assertRouteParameters(
                "directory/component/url-parameter-mapping/discussions",
                parameters("urlIdentifier", "url-parameter-mapping",
                        "tabIdentifier", "discussions"));
        assertRouteParameters(
                "directory/component/url-parameter-mapping/api/org/vaadin/flow/helper/HasAbsoluteUrlParameterMapping.html",
                parameters("urlIdentifier", "url-parameter-mapping",
                        "tabIdentifier", "api", "apiPath",
                        varargs("org", "vaadin", "flow", "helper",
                                "HasAbsoluteUrlParameterMapping.html")));

>>>>>>> b03fe4c8
        assertRouteParameters(
                "directory/component/url-parameter-mapping/1.0.0-alpha7/api/org/vaadin/flow/helper/HasAbsoluteUrlParameterMapping.html",
                parameters("urlIdentifier", "url-parameter-mapping",
                        "versionIdentifier", "1.0.0-alpha7", "tabIdentifier",
                        "api", "apiPath",
                        varargs("org", "vaadin", "flow", "helper",
                                "HasAbsoluteUrlParameterMapping.html")));
        assertRouteParameters(
                "directory/component/url-parameter-mapping/1.0.0-alpha7/discussions",
                parameters("urlIdentifier", "url-parameter-mapping",
                        "versionIdentifier", "1.0.0-alpha7", "tabIdentifier",
                        "discussions"));
        assertRouteParameters("directory/component/url-parameter-mapping/1.0.0-alpha7",
                parameters("urlIdentifier", "url-parameter-mapping",
                        "versionIdentifier", "1.0.0-alpha7"));

        // Assert url failure
        assertRouteParameters("directory/component", null);
    }

    @Test // #2740 #4213
    public void navigateToParametersRegexView_routeParametersAreExtractedCorrectly() {
        setNavigationTargets(ParametersRegexView.class);

        assertRouteParameters("param/123", parameters("regex", "123"));
        assertRouteParameters("param/abc", null);
        assertRouteParameters("param/-123", null);

        assertRouteParameters("param/123/edit", parameters("regex", "123"));
        assertRouteParameters("param/abc/edit", null);
        assertRouteParameters("param/-123/edit", null);

        assertRouteParameters("param", parameters());
        assertRouteParameters("param/edit", parameters());
    }

    @Test // #2740 #4213
    public void routes_withAlternateOptionalParameter_failToRegister() {
        assertFailingRouteConfiguration(SearchView.class);
        assertFailingRouteConfiguration(ShowAllView.class, RedirectRouteParametersView.class);
        assertFailingRouteConfiguration(RedirectRouteParametersView.class, ShowAllView.class);
    }

    @Test // #2740 #4213
    public void reroute_withRouteParameters_succeed() {
        setNavigationTargets(RedirectRouteParametersView.class, RedirectToView.class,
                RedirectWithRouteParametersView.class);

        assertRouteParametersRedirect();
    }

    @Test // #2740 #4213
    public void forward_withRouteParameters_succeed() {
        RedirectRouteParametersView.doForward = true;

        setNavigationTargets(RedirectRouteParametersView.class, RedirectToView.class,
                RedirectWithRouteParametersView.class);

        assertRouteParametersRedirect();
    }

    @Test // #2740 #4213
    public void reroute_withWrongRouteParameters_fails() {
        setNavigationTargets(RedirectRouteParametersView.class, RedirectToView.class,
                RedirectWithRouteParametersView.class);

        assertWrongRouteParametersRedirect();
    }

    @Test // #2740 #4213
    public void forward_withWrongRouteParameters_fails() {
        RedirectRouteParametersView.doForward = true;

        setNavigationTargets(RedirectRouteParametersView.class, RedirectToView.class,
                RedirectWithRouteParametersView.class);

        assertWrongRouteParametersRedirect();
    }

    private void assertWrongRouteParametersRedirect() {
        assertRouteParameters("show/wrong", null, null);
    }

    private void assertRouteParametersRedirect() {
        assertRouteParameters("show/all", parameters(), RedirectToView.class);
        assertRouteParameters("show/some", parameters("text", "some"),
                RedirectWithRouteParametersView.class);
        assertRouteParameters("show", parameters(), RedirectRouteParametersView.class);
        assertRouteParameters("show/original", parameters("filter", "original"),
                RedirectRouteParametersView.class);
    }

    private void assertFailingRouteConfiguration(
            Class<? extends Component>... navigationTargets) {
        try {
            setNavigationTargets(navigationTargets);
            Assert.fail("Route configuration should fail");
        } catch (InvalidRouteConfigurationException e) {
        }
    }

    private void assertRouteParameters(String url, RouteParameters parameters) {
        assertRouteParameters(url, parameters, null);
    }

    private void assertRouteParameters(String url, RouteParameters parameters,
            Class<? extends Component> target) {
        RouteParametersBase.clear();

        navigate(url);

        Assert.assertEquals("Incorrect parameters", parameters,
                RouteParametersBase.parameters);
        
        if (target != null) {
            Assert.assertEquals("Incorrect target", target,
                    RouteParametersBase.target);
        }
    }

    private List<String> getProcessEventsTrunkChainNames(String... leaf) {
        final List<String> chainNames = new ArrayList<>(
                Arrays.asList("ProcessEventsRoot", "rootChild1", "rootChild11",
                        "rootChild2", "ProcessEventsTrunk"));

        chainNames.addAll(Arrays.asList(leaf));

        return chainNames;
    }

    private List<String> getProcessEventsBranchChainNames(String... leaf) {
        final List<String> chainNames = getProcessEventsTrunkChainNames(
                "ProcessEventsBranch", "branchChild1", "branchChild2",
                "branchChild21");

        chainNames.addAll(Arrays.asList(leaf));

        return chainNames;
    }

    private void assertInitialChainEventOrder(List<String> expected) {
        assertEventOrder(expected, null, expected, expected);
    }

    private void assertExistingChainEventOrder(List<String> expected) {
        assertEventOrder(null, expected, expected, expected);
    }

    private void assertEventOrder(List<String> expectedInit,
            List<String> expectedBeforeLeave, List<String> expectedBeforeEnter,
            List<String> expectedAfterNavigation) {

        if (expectedInit == null) {
            Assert.assertTrue("There should be no component initialization",
                    ProcessEventsBase.init.isEmpty());
        } else {
            Assert.assertEquals(
                    "Component initialization is done in incorrect order",
                    expectedInit, ProcessEventsBase.init);
        }

        if (expectedBeforeLeave == null) {
            Assert.assertTrue("There should be no BeforeLeave events triggered",
                    ProcessEventsBase.beforeLeave.isEmpty());
        } else {
            Assert.assertEquals(
                    "BeforeLeave events aren't triggered in correct order",
                    expectedBeforeLeave, ProcessEventsBase.beforeLeave);
        }

        Assert.assertEquals(
                "BeforeEnter events aren't triggered in correct order",
                expectedBeforeEnter, ProcessEventsBase.beforeEnter);

        Assert.assertEquals(
                "AfterNavigation events aren't triggered in correct order",
                expectedAfterNavigation, ProcessEventsBase.afterNavigation);
    }

    private void setNavigationTargets(
            Class<? extends Component>... navigationTargets)
            throws InvalidRouteConfigurationException {
        RouteConfiguration routeConfiguration = RouteConfiguration
                .forRegistry(router.getRegistry());
        routeConfiguration.update(() -> {
            routeConfiguration.getHandledRegistry().clean();
            Arrays.asList(navigationTargets)
                    .forEach(routeConfiguration::setAnnotatedRoute);
        });
    }

    private void setErrorNavigationTargets(
            Class<? extends Component>... errorNavigationTargets) {
        ((ApplicationRouteRegistry) router.getRegistry())
                .setErrorNavigationTargets(
                        new HashSet<>(Arrays.asList(errorNavigationTargets)));
    }

    private Class<? extends Component> getUIComponent() {
        return ComponentUtil.findParentComponent(ui.getElement().getChild(0))
                .get().getClass();
    }

    private void assertExceptionComponent(String exceptionText) {
        assertExceptionComponent(InternalServerError.class, exceptionText);
    }

    private void assertExceptionComponent(Class<?> errorClass,
            String... exceptionTexts) {
        Optional<Component> visibleComponent = ui.getElement().getChild(0)
                .getComponent();

        Assert.assertTrue("No navigation component visible",
                visibleComponent.isPresent());

        Component routeNotFoundError = visibleComponent.get();
        Assert.assertEquals(errorClass, routeNotFoundError.getClass());
        String errorText = getErrorText(routeNotFoundError);
        for (String exceptionText : exceptionTexts) {
            Assert.assertTrue(
                    "Expected the error text to contain '" + exceptionText
                            + "', but it is '" + errorText + "'",
                    errorText.contains(exceptionText));
        }
    }

    private String getErrorText(Component routeNotFoundError) {
        if (routeNotFoundError.getClass() == RouteNotFoundError.class) {
            Component errorContent = routeNotFoundError.getChildren()
                    .findFirst().get();
            Assert.assertEquals(Html.class, errorContent.getClass());
            return ((Html) errorContent).getInnerHtml().toString();
        } else {
            return routeNotFoundError.getElement().getText();
        }
    }

    private void navigate(String url) {
        router.navigate(ui, new Location(url), NavigationTrigger.PROGRAMMATIC);
    }

}<|MERGE_RESOLUTION|>--- conflicted
+++ resolved
@@ -57,11 +57,8 @@
 import com.vaadin.flow.server.startup.ApplicationRouteRegistry;
 import com.vaadin.flow.shared.Registration;
 import com.vaadin.tests.util.MockUI;
-<<<<<<< HEAD
-=======
 import elemental.json.Json;
 import elemental.json.JsonObject;
->>>>>>> b03fe4c8
 import net.jcip.annotations.NotThreadSafe;
 import org.junit.After;
 import org.junit.Assert;
@@ -3571,7 +3568,6 @@
     @Test // #2740 #4213
     public void navigateToTargetWithParameter_routeParametersAreExtractedCorrectly() {
         setNavigationTargets(TargetWithParameter.class);
-<<<<<<< HEAD
 
         assertRouteParameters("123/link/456/target/789/bar",
                 parameters("parentID", "123", "chainLinkID", "456",
@@ -3707,143 +3703,6 @@
                         varargs("org", "vaadin", "flow", "helper",
                                 "HasAbsoluteUrlParameterMapping.html")));
 
-=======
-
-        assertRouteParameters("123/link/456/target/789/bar",
-                parameters("parentID", "123", "chainLinkID", "456",
-                        "targetChainLinkID", "789"));
-    }
-
-    @Test // #2740 #4213
-    public void navigateToAnotherTargetWithParameter_routeParametersAreExtractedCorrectly() {
-        setNavigationTargets(AnotherTargetWithParameter.class);
-
-        assertRouteParameters(
-                "123/targetLink/456/chainLink/789/987/foo/a/b/c/d/e/f",
-                parameters("parentID", "123", "chainLinkID", "456",
-                        "anotherTargetID", "789", "yetAnotherID", "987",
-                        "varargsFoo", varargs("a", "b", "c", "d", "e", "f")));
-        assertRouteParameters("abc/targetLink/def/chainLink/ghi/jkl/foo",
-                parameters("parentID", "abc", "chainLinkID", "def",
-                        "anotherTargetID", "ghi", "yetAnotherID", "jkl"));
-
-        assertRouteParameters("012/targetLink/chainLink/345/678/foo/1/2/3/4",
-                parameters("parentID", "012", "anotherTargetID", "345",
-                        "yetAnotherID", "678", "varargsFoo",
-                        varargs("1", "2", "3", "4")));
-        assertRouteParameters("012/targetLink/chainLink/345/678/foo",
-                parameters("parentID", "012", "anotherTargetID", "345",
-                        "yetAnotherID", "678"));
-    }
-
-    @Test // #2740 #4213
-    public void navigateToChainLinkWithParameterAndTarget_routeParametersAreExtractedCorrectly() {
-        setNavigationTargets(ChainLinkWithParameterAndTarget.class);
-
-        assertRouteParameters("987/targetLink/765/chainLink/543",
-                parameters("parentID", "987", "chainLinkID", "765",
-                        "targetChainLinkID", "543"));
-        assertRouteParameters("987/targetLink/chainLink/543",
-                parameters("parentID", "987", "targetChainLinkID", "543"));
-    }
-
-    @Test // #2740 #4213
-    public void navigateToParameterTypesView_routeParametersAreExtractedCorrectly() {
-        setNavigationTargets(ParameterTypesView.class);
-
-        assertRouteParameters("param/types/123", parameters("intType", "123"));
-
-        assertRouteParameters("param/types/thinking",
-                parameters("stringType", "thinking"));
-
-        assertRouteParameters("param/types/1/am/thinking/of/U/and/I",
-                parameters("intType", "1", "stringType", "am", "varargs",
-                        "thinking/of/U/and/I"));
-        Assert.assertEquals("Invalid varargs",
-                Arrays.asList("thinking", "of", "U", "and", "I"),
-                RouteParametersBase.parameters.getWildcard("varargs"));
-
-        assertRouteParameters("param/types/12345678900/long",
-                parameters("intType", "12345678900", "stringType", "long"));
-
-        assertRouteParameters("param/types/long/12345678900", null);
-
-        assertRouteParameters("param/types/thinking/of/U/and/I",
-                parameters("stringType", "thinking", "varargs", "of/U/and/I"));
-
-        assertRouteParameters("param/types/I/am/thinking", null);
-    }
-
-    @Test // #2740 #4213
-    public void navigateToParametersForumThreadView_routeParametersAreExtractedCorrectly() {
-        setNavigationTargets(ParametersForumThreadView.class);
-
-        assertRouteParameters("forum/thread/123/456",
-                parameters("threadID", "123", "messageID", "456"));
-        assertRouteParameters("forum/thread/123/last",
-                parameters("threadID", "123"));
-        assertRouteParameters("forum/thread/123", parameters("threadID", "123"));
-        assertRouteParameters("forum/thread/123/thread-name",
-                parameters("threadID", "123", "something", "thread-name"));
-    }
-
-    @Test // #2740 #4213
-    public void navigateToParametersApiView_routeParametersAreExtractedCorrectly() {
-        setNavigationTargets(ParametersApiView.class);
-
-        // path is empty
-        assertRouteParameters("api", parameters());
-
-        // with path
-        assertRouteParameters("api/com/vaadin/client/package-summary.html",
-                parameters("path", varargs("com", "vaadin", "client",
-                        "package-summary.html")));
-
-        // alias=framework, version is empty
-        assertRouteParameters("api/framework/com/vaadin/client/package-summary.html",
-                parameters("alias", "framework", "path", varargs("com",
-                        "vaadin", "client", "package-summary.html")));
-
-        // alias=framework, version=8.9.4
-        assertRouteParameters(
-                "api/framework/8.9.4/com/vaadin/client/package-summary.html",
-                parameters("alias", "framework", "version", "8.9.4", "path",
-                        varargs("com", "vaadin", "client",
-                                "package-summary.html")));
-
-        // groupId=com.vaadin, artifactId=vaadin-all, version is empty
-        assertRouteParameters(
-                "api/com.vaadin/vaadin-all/com/vaadin/client/package-summary.html",
-                parameters("groupId", "com.vaadin", "artifactId", "vaadin-all",
-                        "path", varargs("com", "vaadin", "client",
-                                "package-summary.html")));
-
-        // groupId=com.vaadin, artifactId=vaadin-all, version=8.9.4
-        assertRouteParameters(
-                "api/com.vaadin/vaadin-all/8.9.4/com/vaadin/client/package-summary.html",
-                parameters("groupId", "com.vaadin", "version", "8.9.4",
-                        "artifactId", "vaadin-all", "path", varargs("com",
-                                "vaadin", "client", "package-summary.html")));
-    }
-
-    @Test // #2740 #4213
-    public void navigateToDetailsView_routeParametersAreExtractedCorrectly() {
-        setNavigationTargets(DetailsView.class);
-
-        assertRouteParameters("directory/component/url-parameter-mapping",
-                parameters("urlIdentifier", "url-parameter-mapping"));
-        assertRouteParameters(
-                "directory/component/url-parameter-mapping/discussions",
-                parameters("urlIdentifier", "url-parameter-mapping",
-                        "tabIdentifier", "discussions"));
-        assertRouteParameters(
-                "directory/component/url-parameter-mapping/api/org/vaadin/flow/helper/HasAbsoluteUrlParameterMapping.html",
-                parameters("urlIdentifier", "url-parameter-mapping",
-                        "tabIdentifier", "api", "apiPath",
-                        varargs("org", "vaadin", "flow", "helper",
-                                "HasAbsoluteUrlParameterMapping.html")));
-
->>>>>>> b03fe4c8
         assertRouteParameters(
                 "directory/component/url-parameter-mapping/1.0.0-alpha7/api/org/vaadin/flow/helper/HasAbsoluteUrlParameterMapping.html",
                 parameters("urlIdentifier", "url-parameter-mapping",
