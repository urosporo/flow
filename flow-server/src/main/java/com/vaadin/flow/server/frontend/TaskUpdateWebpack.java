--- conflicted
+++ resolved
@@ -28,15 +28,10 @@
 import org.slf4j.Logger;
 import org.slf4j.LoggerFactory;
 
-<<<<<<< HEAD
-import com.vaadin.flow.server.FallibleCommand;
-
 import static com.vaadin.flow.server.frontend.FrontendUtils.INDEX_HTML;
 import static com.vaadin.flow.server.frontend.FrontendUtils.INDEX_JS;
 import static com.vaadin.flow.server.frontend.FrontendUtils.INDEX_TS;
 import static com.vaadin.flow.server.frontend.FrontendUtils.TARGET;
-=======
->>>>>>> 050e0784
 import static com.vaadin.flow.server.frontend.FrontendUtils.WEBPACK_CONFIG;
 import static com.vaadin.flow.server.frontend.FrontendUtils.WEBPACK_GENERATED;
 
@@ -52,18 +47,11 @@
      */
     private final String webpackTemplate;
     private final String webpackGeneratedTemplate;
-<<<<<<< HEAD
-    private final transient Path webpackOutputPath;
-    private final transient Path flowImportsFilePath;
-    private final transient Path webpackConfigPath;
-    private final transient Path frontendDirectory;
-    private final boolean isClientSideMode;
-=======
     private final Path webpackOutputPath;
     private final Path flowImportsFilePath;
     private final Path webpackConfigPath;
     private final Path frontendDirectory;
->>>>>>> 050e0784
+    private final boolean isClientSideMode;
 
     /**
      * Create an instance of the updater given all configurable parameters.
