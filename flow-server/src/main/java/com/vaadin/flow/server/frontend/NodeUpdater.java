--- conflicted
+++ resolved
@@ -306,13 +306,7 @@
         defaults.put("lit-css-loader", "0.0.4");
         defaults.put("file-loader", "6.2.0");
         defaults.put("loader-utils", "2.0.0");
-<<<<<<< HEAD
-        final String WORKBOX_VERSION = "5.1.4";
-=======
-        defaults.put("lit-element", "2.4.0");
-        defaults.put("lit-html", "1.3.0");
         final String WORKBOX_VERSION = "6.1.0";
->>>>>>> c581668c
         defaults.put("workbox-webpack-plugin", WORKBOX_VERSION);
         defaults.put("workbox-core", WORKBOX_VERSION);
         defaults.put("workbox-precaching", WORKBOX_VERSION);
