/*
 * Copyright 2000-2019 Vaadin Ltd.
 *
 * Licensed under the Apache License, Version 2.0 (the "License"); you may not
 * use this file except in compliance with the License. You may obtain a copy of
 * the License at
 *
 * http://www.apache.org/licenses/LICENSE-2.0
 *
 * Unless required by applicable law or agreed to in writing, software
 * distributed under the License is distributed on an "AS IS" BASIS, WITHOUT
 * WARRANTIES OR CONDITIONS OF ANY KIND, either express or implied. See the
 * License for the specific language governing permissions and limitations under
 * the License.
 */
package com.vaadin.flow.server.frontend;

import java.io.File;
import java.io.IOException;
import java.net.URI;
import java.util.Collection;
import java.util.Collections;
import java.util.List;
import java.util.Set;
import java.util.function.Function;
import java.util.stream.Collectors;

import org.apache.commons.io.FileUtils;
import org.slf4j.Logger;
import org.slf4j.LoggerFactory;

import com.vaadin.flow.server.Constants;
import com.vaadin.flow.server.frontend.scanner.ClassFinder;
import com.vaadin.flow.server.frontend.scanner.FrontendDependencies;
import com.vaadin.flow.server.frontend.scanner.FrontendDependenciesScanner;

import elemental.json.Json;
import elemental.json.JsonObject;

import static com.vaadin.flow.server.Constants.COMPATIBILITY_RESOURCES_FRONTEND_DEFAULT;
import static com.vaadin.flow.server.Constants.PACKAGE_JSON;
import static com.vaadin.flow.server.Constants.RESOURCES_FRONTEND_DEFAULT;
import static com.vaadin.flow.server.frontend.FrontendUtils.FLOW_NPM_PACKAGE_NAME;
import static com.vaadin.flow.server.frontend.FrontendUtils.NODE_MODULES;
import static com.vaadin.flow.shared.ApplicationConstants.FRONTEND_PROTOCOL_PREFIX;
import static elemental.json.impl.JsonUtil.stringify;
import static java.nio.charset.StandardCharsets.UTF_8;

/**
 * Base abstract class for frontend updaters that needs to be run when in
 * dev-mode or from the flow maven plugin.
 *
 * @since 2.0
 */
public abstract class NodeUpdater implements FallibleCommand {
    /**
     * Relative paths of generated should be prefixed with this value, so they
     * can be correctly separated from {projectDir}/frontend files.
     */
    static final String GENERATED_PREFIX = "GENERATED/";

    static final String DEPENDENCIES = "dependencies";
    private static final String DEV_DEPENDENCIES = "devDependencies";

    private static final String DEP_LICENSE_KEY = "license";
    private static final String DEP_LICENSE_DEFAULT = "UNLICENSED";
    private static final String DEP_NAME_KEY = "name";
    private static final String DEP_NAME_DEFAULT = "no-name";
    private static final String DEP_MAIN_KEY = "main";
    protected static final String DEP_NAME_FLOW_DEPS = "@vaadin/flow-deps";
    protected static final String DEP_NAME_FLOW_JARS = "@vaadin/flow-frontend";
    private static final String DEP_VERSION_KEY = "version";
    private static final String DEP_VERSION_DEFAULT = "1.0.0";

    /**
     * Base directory for {@link Constants#PACKAGE_JSON},
     * {@link FrontendUtils#WEBPACK_CONFIG}, {@link FrontendUtils#NODE_MODULES}.
     */
    protected final File npmFolder;

    /**
     * The path to the {@link FrontendUtils#NODE_MODULES} directory.
     */
    protected final File nodeModulesFolder;

    /**
     * Base directory for flow generated files.
     */
    protected final File generatedFolder;


    /**
     * Base directory for flow dependencies coming from jars.
     */
    protected final File flowResourcesFolder;

    /**
     * The {@link FrontendDependencies} object representing the application
     * dependencies.
     */
    protected final FrontendDependenciesScanner frontDeps;

    final ClassFinder finder;

    boolean modified;

    /**
     * Constructor.
     *
     * @param finder
     *            a reusable class finder
     * @param frontendDependencies
     *            a reusable frontend dependencies
     * @param npmFolder
     *            folder with the `package.json` file
     * @param generatedPath
     *            folder where flow generated files will be placed.
     * @param flowResourcesPath
     *            folder where flow dependencies will be copied to.
     */
    protected NodeUpdater(ClassFinder finder,
            FrontendDependenciesScanner frontendDependencies, File npmFolder,
            File generatedPath, File flowResourcesPath) {
        this.frontDeps = frontendDependencies;
        this.finder = finder;
        this.npmFolder = npmFolder;
        this.nodeModulesFolder = new File(npmFolder, NODE_MODULES);
        this.generatedFolder = generatedPath;
        this.flowResourcesFolder = flowResourcesPath;
    }

    static Set<String> getGeneratedModules(File directory,
            Set<String> excludes) {
        if (!directory.exists()) {
            return Collections.emptySet();
        }

        final Function<String, String> unixPath = str -> str.replace("\\", "/");

        final URI baseDir = directory.toURI();

        return FileUtils.listFiles(directory, new String[] { "js" }, true)
                .stream().filter(file -> {
                    String path = unixPath.apply(file.getPath());
                    if (path.contains("/node_modules/")) {
                        return false;
                    }
                    return excludes.stream().noneMatch(
                            postfix -> path.endsWith(unixPath.apply(postfix)));
                })
                .map(file -> GENERATED_PREFIX + unixPath
                        .apply(baseDir.relativize(file.toURI()).getPath()))
                .collect(Collectors.toSet());
    }

    List<String> resolveModules(Collection<String> modules,
            boolean isJsModule) {
        return modules.stream()
                .map(module -> resolveResource(module, isJsModule))
                .collect(Collectors.toList());
    }

    protected String resolveResource(String importPath, boolean isJsModule) {
        String resolved = importPath;
        if (!importPath.startsWith("@")) {

            if (importPath.startsWith(FRONTEND_PROTOCOL_PREFIX)) {
                resolved = importPath.replaceFirst(FRONTEND_PROTOCOL_PREFIX,
                        "./");
                if (isJsModule) {
                    // Remove this when all flow components annotated with
                    // @JsModule have the './' prefix instead of 'frontend://'
                    log().warn(
                            "Do not use the '{}' protocol in '@JsModule', changing '{}' to '{}', please update your component.",
                            FRONTEND_PROTOCOL_PREFIX, importPath, resolved);
                }
            }

            // We only should check here those paths starting with './' when all
            // flow components
            // have the './' prefix
            String resource = resolved.replaceFirst("^\\./+", "");
            if (hasMetaInfResource(resource)) {
                if (!resolved.startsWith("./")) {
                    log().warn(
                            "Use the './' prefix for files in JAR files: '{}', please update your component.",
                            importPath);
                }
                resolved = FLOW_NPM_PACKAGE_NAME + resource;
            }
        }
        return resolved;
    }

    private boolean hasMetaInfResource(String resource) {
        return finder.getResource(
                RESOURCES_FRONTEND_DEFAULT + "/" + resource) != null
                || finder.getResource(COMPATIBILITY_RESOURCES_FRONTEND_DEFAULT
                        + "/" + resource) != null;
    }

    JsonObject getMainPackageJson() throws IOException {
        return getPackageJson(new File(npmFolder, PACKAGE_JSON));
    }

    JsonObject getAppPackageJson() throws IOException {
        return getPackageJson(new File(generatedFolder, PACKAGE_JSON));
    }

    JsonObject getResourcesPackageJson() throws IOException {
        return getPackageJson(new File(flowResourcesFolder, PACKAGE_JSON));
    }

    JsonObject getPackageJson(File packageFile) throws IOException {
        JsonObject packageJson = null;
        if (packageFile.exists()) {
            String fileContent = FileUtils.readFileToString(packageFile,
                    UTF_8.name());
            packageJson = Json.parse(fileContent);
        }
        return packageJson;
    }

    boolean updateMainDefaultDependencies(JsonObject packageJson,
            String polymerVersion) {
        int added = 0;
        added += addDependency(packageJson, null, DEP_NAME_KEY, DEP_NAME_DEFAULT);
        added += addDependency(packageJson, null, DEP_LICENSE_KEY,
                DEP_LICENSE_DEFAULT);

        String polymerDepVersion = polymerVersion;
        if (polymerDepVersion == null) {
            polymerDepVersion = "3.2.0";
        }

<<<<<<< HEAD
        added = addDependency(packageJson, DEPENDENCIES, "@polymer/polymer",
                polymerDepVersion) || added;
        added = addDependency(packageJson, DEPENDENCIES,
                "@webcomponents/webcomponentsjs", "^2.2.10") || added;
        try {
            // dependency for the custom package.json placed in the generated
            // folder.
            String customPkg = "./" + FrontendUtils.getUnixRelativePath(
                    npmFolder.getAbsoluteFile().toPath(),
                    generatedFolder.getAbsoluteFile().toPath());
            added = addDependency(packageJson, DEPENDENCIES, DEP_NAME_FLOW_DEPS,
                    customPkg) || added;

            // dependency for the package.json in the folder where frontend
            // dependencies are copied
            if (flowResourcesFolder != null
                    // Skip if deps are copied directly to `node_modules` folder
                    && !flowResourcesFolder.toString().contains(NODE_MODULES)) {
                String depsPkg = "./" + FrontendUtils.getUnixRelativePath(
                        npmFolder.getAbsoluteFile().toPath(),
                        flowResourcesFolder.getAbsoluteFile().toPath());
                added = addDependency(packageJson, DEPENDENCIES, DEP_NAME_FLOW_JARS,
                        depsPkg) || added;
            }
=======
        added += addDependency(packageJson, DEPENDENCIES, "@polymer/polymer",
                polymerDepVersion);
        added += addDependency(packageJson, DEPENDENCIES,
                "@webcomponents/webcomponentsjs", "^2.2.10");
        // dependency for the custom package.json placed in the generated
        // folder.
        try {
            String customPkg = "./" + npmFolder.getAbsoluteFile().toPath()
                    .relativize(generatedFolder.getAbsoluteFile().toPath())
                    .toString();
            added += addDependency(packageJson, DEPENDENCIES, DEP_NAME_FLOW_DEPS,
                    customPkg.replaceAll("\\\\", "/"));
>>>>>>> 089f3aa6
        } catch (IllegalArgumentException iae) {
            log().error("Exception in relativization of '{}' to '{}'",
                    npmFolder.getAbsoluteFile().toPath(),
                    generatedFolder.getAbsoluteFile().toPath());
            throw iae;
        }
<<<<<<< HEAD

        added = addDevDependency(packageJson, "webpack", "4.30.0", added);
        added = addDevDependency(packageJson, "webpack-cli", "3.3.0", added);
        added = addDevDependency(packageJson, "webpack-dev-server", "3.3.0",
                added);
        added = addDevDependency(packageJson,
                "webpack-babel-multi-target-plugin", "2.3.1", added);
        added = addDevDependency(packageJson, "copy-webpack-plugin", "5.0.3",
                added);
        added = addDevDependency(packageJson, "html-webpack-plugin", "3.2.0",
                added);
        added = addDevDependency(packageJson, "script-ext-html-webpack-plugin",
                "2.1.4", added);
        added = addDevDependency(packageJson, "compression-webpack-plugin",
                "3.0.0", added);
        added = addDevDependency(packageJson, "webpack-merge", "4.2.1", added);
        added = addDevDependency(packageJson, "raw-loader", "3.0.0", added);
        added = addDevDependency(packageJson, "typescript", "3.5.3", added);
        added = addDevDependency(packageJson, "awesome-typescript-loader",
                "5.2.1", added);
        return added;
=======
        added += addDependency(packageJson, DEV_DEPENDENCIES, "webpack",
                "4.30.0");
        added += addDependency(packageJson, DEV_DEPENDENCIES, "webpack-cli",
                "3.3.0");
        added += addDependency(packageJson, DEV_DEPENDENCIES,
                "webpack-dev-server", "3.3.0");
        added += addDependency(packageJson, DEV_DEPENDENCIES,
                "webpack-babel-multi-target-plugin", "2.3.1");
        added += addDependency(packageJson, DEV_DEPENDENCIES,
                "copy-webpack-plugin", "5.0.3");
        added += addDependency(packageJson, DEV_DEPENDENCIES,
                "compression-webpack-plugin", "3.0.0");
        added += addDependency(packageJson, DEV_DEPENDENCIES, "webpack-merge",
                "4.2.1");
        added += addDependency(packageJson, DEV_DEPENDENCIES, "raw-loader",
                "3.0.0");
        if(added > 0) {
            log().info("Added {} dependencies to main package.json", added);
        }
        return added > 0;
>>>>>>> 089f3aa6
    }

    private boolean addDevDependency(JsonObject packageJson, String pkg,
            String ver, boolean hasChanged) {
        return addDependency(packageJson, DEV_DEPENDENCIES, pkg, ver) || hasChanged;
    }

    void updateAppDefaultDependencies(JsonObject packageJson) {
        addDependency(packageJson, null, DEP_NAME_KEY, DEP_NAME_FLOW_DEPS);
        addDependency(packageJson, null, DEP_VERSION_KEY, DEP_VERSION_DEFAULT);
        addDependency(packageJson, null, DEP_LICENSE_KEY, DEP_LICENSE_DEFAULT);
    }

<<<<<<< HEAD
    void updateResourcesDependencies(JsonObject packageJson) {
        addDependency(packageJson, null, DEP_NAME_KEY, DEP_NAME_FLOW_JARS);
        addDependency(packageJson, null, DEP_VERSION_KEY, DEP_VERSION_DEFAULT);
        addDependency(packageJson, null, DEP_LICENSE_KEY, DEP_LICENSE_DEFAULT);
        addDependency(packageJson, null, DEP_MAIN_KEY, "Flow");
    }

    boolean addDependency(JsonObject json, String key, String pkg,
=======
    int addDependency(JsonObject json, String key, String pkg,
>>>>>>> 089f3aa6
            String vers) {
        if (key != null) {
            if (!json.hasKey(key)) {
                json.put(key, Json.createObject());
            }
            json = json.get(key);
        }
        if (!json.hasKey(pkg) || !json.getString(pkg).equals(vers)) {
            json.put(pkg, vers);
<<<<<<< HEAD
            log().info("Added dependency \"{}\": \"{}\".", pkg, vers);
            return true;
=======
            log().debug("Added \"{}\": \"{}\" line.", pkg, vers);
            return 1;
>>>>>>> 089f3aa6
        }
        return 0;
    }

    String writeMainPackageFile(JsonObject packageJson) throws IOException {
        return writePackageFile(packageJson, new File(npmFolder, PACKAGE_JSON));
    }

    String writeAppPackageFile(JsonObject packageJson) throws IOException {
        return writePackageFile(packageJson,
                new File(generatedFolder, PACKAGE_JSON));
    }

    String writeResourcesPackageFile(JsonObject packageJson) throws IOException {
        return writePackageFile(packageJson,
                new File(flowResourcesFolder, PACKAGE_JSON));
    }

    String writePackageFile(JsonObject json, File packageFile)
            throws IOException {
        log().info("writing file {}.", packageFile.getAbsolutePath());
        FileUtils.forceMkdirParent(packageFile);
        String content = stringify(json, 2) + "\n";
        FileUtils.writeStringToFile(packageFile, content, UTF_8.name());
        return content;
    }

    Logger log() {
        return LoggerFactory.getLogger(this.getClass());
    }
}<|MERGE_RESOLUTION|>--- conflicted
+++ resolved
@@ -233,19 +233,18 @@
             polymerDepVersion = "3.2.0";
         }
 
-<<<<<<< HEAD
-        added = addDependency(packageJson, DEPENDENCIES, "@polymer/polymer",
-                polymerDepVersion) || added;
-        added = addDependency(packageJson, DEPENDENCIES,
-                "@webcomponents/webcomponentsjs", "^2.2.10") || added;
+        added += addDependency(packageJson, DEPENDENCIES, "@polymer/polymer",
+                polymerDepVersion);
+        added += addDependency(packageJson, DEPENDENCIES,
+                "@webcomponents/webcomponentsjs", "^2.2.10");
         try {
             // dependency for the custom package.json placed in the generated
             // folder.
-            String customPkg = "./" + FrontendUtils.getUnixRelativePath(
-                    npmFolder.getAbsoluteFile().toPath(),
-                    generatedFolder.getAbsoluteFile().toPath());
-            added = addDependency(packageJson, DEPENDENCIES, DEP_NAME_FLOW_DEPS,
-                    customPkg) || added;
+            String customPkg = "./" + npmFolder.getAbsoluteFile().toPath()
+                    .relativize(generatedFolder.getAbsoluteFile().toPath())
+                    .toString();
+            added += addDependency(packageJson, DEPENDENCIES, DEP_NAME_FLOW_DEPS,
+                    customPkg.replaceAll("\\\\", "/"));
 
             // dependency for the package.json in the folder where frontend
             // dependencies are copied
@@ -255,52 +254,26 @@
                 String depsPkg = "./" + FrontendUtils.getUnixRelativePath(
                         npmFolder.getAbsoluteFile().toPath(),
                         flowResourcesFolder.getAbsoluteFile().toPath());
-                added = addDependency(packageJson, DEPENDENCIES, DEP_NAME_FLOW_JARS,
-                        depsPkg) || added;
+                added += addDependency(packageJson, DEPENDENCIES,
+                        DEP_NAME_FLOW_JARS, depsPkg);
             }
-=======
-        added += addDependency(packageJson, DEPENDENCIES, "@polymer/polymer",
-                polymerDepVersion);
-        added += addDependency(packageJson, DEPENDENCIES,
-                "@webcomponents/webcomponentsjs", "^2.2.10");
-        // dependency for the custom package.json placed in the generated
-        // folder.
-        try {
-            String customPkg = "./" + npmFolder.getAbsoluteFile().toPath()
-                    .relativize(generatedFolder.getAbsoluteFile().toPath())
-                    .toString();
-            added += addDependency(packageJson, DEPENDENCIES, DEP_NAME_FLOW_DEPS,
-                    customPkg.replaceAll("\\\\", "/"));
->>>>>>> 089f3aa6
         } catch (IllegalArgumentException iae) {
             log().error("Exception in relativization of '{}' to '{}'",
                     npmFolder.getAbsoluteFile().toPath(),
                     generatedFolder.getAbsoluteFile().toPath());
             throw iae;
         }
-<<<<<<< HEAD
-
-        added = addDevDependency(packageJson, "webpack", "4.30.0", added);
-        added = addDevDependency(packageJson, "webpack-cli", "3.3.0", added);
-        added = addDevDependency(packageJson, "webpack-dev-server", "3.3.0",
-                added);
-        added = addDevDependency(packageJson,
-                "webpack-babel-multi-target-plugin", "2.3.1", added);
-        added = addDevDependency(packageJson, "copy-webpack-plugin", "5.0.3",
-                added);
-        added = addDevDependency(packageJson, "html-webpack-plugin", "3.2.0",
-                added);
-        added = addDevDependency(packageJson, "script-ext-html-webpack-plugin",
-                "2.1.4", added);
-        added = addDevDependency(packageJson, "compression-webpack-plugin",
-                "3.0.0", added);
-        added = addDevDependency(packageJson, "webpack-merge", "4.2.1", added);
-        added = addDevDependency(packageJson, "raw-loader", "3.0.0", added);
-        added = addDevDependency(packageJson, "typescript", "3.5.3", added);
-        added = addDevDependency(packageJson, "awesome-typescript-loader",
-                "5.2.1", added);
-        return added;
-=======
+
+        added += addDependency(packageJson, DEV_DEPENDENCIES,
+                "html-webpack-plugin", "3.2.0");
+        added += addDependency(packageJson, DEV_DEPENDENCIES,
+                "script-ext-html-webpack-plugin", "2.1.4");
+        added += addDependency(packageJson, DEV_DEPENDENCIES, "typescript",
+                "3.5.3");
+        added += addDependency(packageJson, DEV_DEPENDENCIES,
+                "awesome-typescript-loader", "5.2.1");
+        added += addDependency(packageJson, DEV_DEPENDENCIES, "webpack",
+                "4.30.0");
         added += addDependency(packageJson, DEV_DEPENDENCIES, "webpack",
                 "4.30.0");
         added += addDependency(packageJson, DEV_DEPENDENCIES, "webpack-cli",
@@ -321,21 +294,15 @@
             log().info("Added {} dependencies to main package.json", added);
         }
         return added > 0;
->>>>>>> 089f3aa6
-    }
-
-    private boolean addDevDependency(JsonObject packageJson, String pkg,
-            String ver, boolean hasChanged) {
-        return addDependency(packageJson, DEV_DEPENDENCIES, pkg, ver) || hasChanged;
     }
 
     void updateAppDefaultDependencies(JsonObject packageJson) {
         addDependency(packageJson, null, DEP_NAME_KEY, DEP_NAME_FLOW_DEPS);
         addDependency(packageJson, null, DEP_VERSION_KEY, DEP_VERSION_DEFAULT);
         addDependency(packageJson, null, DEP_LICENSE_KEY, DEP_LICENSE_DEFAULT);
-    }
-
-<<<<<<< HEAD
+        addDependency(packageJson, null, DEP_MAIN_KEY, "Flow");
+    }
+
     void updateResourcesDependencies(JsonObject packageJson) {
         addDependency(packageJson, null, DEP_NAME_KEY, DEP_NAME_FLOW_JARS);
         addDependency(packageJson, null, DEP_VERSION_KEY, DEP_VERSION_DEFAULT);
@@ -343,10 +310,7 @@
         addDependency(packageJson, null, DEP_MAIN_KEY, "Flow");
     }
 
-    boolean addDependency(JsonObject json, String key, String pkg,
-=======
     int addDependency(JsonObject json, String key, String pkg,
->>>>>>> 089f3aa6
             String vers) {
         if (key != null) {
             if (!json.hasKey(key)) {
@@ -356,13 +320,8 @@
         }
         if (!json.hasKey(pkg) || !json.getString(pkg).equals(vers)) {
             json.put(pkg, vers);
-<<<<<<< HEAD
-            log().info("Added dependency \"{}\": \"{}\".", pkg, vers);
-            return true;
-=======
             log().debug("Added \"{}\": \"{}\" line.", pkg, vers);
             return 1;
->>>>>>> 089f3aa6
         }
         return 0;
     }
