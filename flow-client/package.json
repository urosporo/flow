{
  "name": "@vaadin/flow-deps",
  "description": "Flow client package",
  "version": "0.0.1",
  "main": "src/main/resources/META-INF/frontend/Flow",
  "author": "Vaadin Ltd",
  "license": "Apache-2.0",
  "bugs": {
    "url": "https://github.com/vaadin/flow/issues"
  },
  "scripts": {
    "lint": "eslint \"src/main/resources/META-INF/resources/frontend/*.js\" && tslint --project .",
    "client": "node scripts/client.js",
    "version": "node scripts/version.js",
    "webpack": "webpack --config=webpack.tests.config.js",
    "build": "npm run client && npm run version && tsc",
    "compile": "npm run build && npm run lint",
    "test": "npm run build && npm run webpack && intern",
    "debug": "npm run build && webpack --config=webpack.tests.config.js -w >&2 | intern serveOnly"
  },
  "homepage": "https://vaadin.com",
  "repository": {
    "type": "git",
    "url": "git://github.com/vaadin/flow.git"
  },
  "files": [
    "src/main/resources/META-INF/resources/frontend"
  ],
  "devDependencies": {
    "@types/sinon": "^9.0.0",
    "abort-controller": "^2.0.0",
    "chai": "^4.2.0",
    "eslint": "^5.8.0",
    "eslint-config-vaadin": "^0.2.7",
    "fetch-mock": "^7.3.0",
    "idb": "^5.0.6",
    "intern": "^4.4.3",
    "lit-element": "^2.3.1",
    "node-fetch": "^2.3.0",
    "sinon": "^7.1.1",
    "sinon-chai": "^3.2.0",
    "ts-loader": "^6.0.4",
    "tslint": "^5.12.1",
    "tslint-config-prettier": "^1.18.0",
    "tslint-eslint-rules": "^5.4.0",
    "typescript": "4.0.3",
    "webpack": "^4.39.1",
    "webpack-cli": "^3.3.6",
    "workbox-core": "^5.1.4",
    "workbox-precaching": "^5.1.4",
    "xhr-mock": "^2.5.0"
  },
  "dependencies": {
<<<<<<< HEAD
    "@types/validator": "10.11.3",
    "lit-html": "^1.2.1",
    "validator": "12.0.0"
=======
    "lit-html": "^1.2.1",
    "@types/validator": "13.1.0",
    "validator": "13.1.17"
>>>>>>> 775db42f
  }
}<|MERGE_RESOLUTION|>--- conflicted
+++ resolved
@@ -51,14 +51,8 @@
     "xhr-mock": "^2.5.0"
   },
   "dependencies": {
-<<<<<<< HEAD
-    "@types/validator": "10.11.3",
-    "lit-html": "^1.2.1",
-    "validator": "12.0.0"
-=======
     "lit-html": "^1.2.1",
     "@types/validator": "13.1.0",
     "validator": "13.1.17"
->>>>>>> 775db42f
   }
 }