import {BinderNode} from "./BinderNode";
import {
  _parent,
  AbstractModel,
  ModelConstructor
} from "./Models";
import {
  runValidator,
  ServerValidator,
  ValidationError,
  Validator,
  ValueError
} from "./Validation";

import {FieldStrategy, getDefaultFieldStrategy} from "./Field";

const _submitting = Symbol('submitting');
const _defaultValue = Symbol('defaultValue');
const _value = Symbol('value');
const _emptyValue = Symbol('emptyValue');
const _onChange = Symbol('onChange');
const _onSubmit = Symbol('onSubmit');
const _validations = Symbol('validations');
const _validating = Symbol('validating');
const _validationRequestSymbol = Symbol('validationRequest');

/**
 * A Binder controls all aspects of a single form. 
 * Typically it is used to get and set the form value, 
 * access the form model, validate, reset, and submit the form.
 * 
 * @param <T> is the type of the value that binds to a form
 * @param <M> is the type of the model that describes the structure of the value
 */
export class Binder<T, M extends AbstractModel<T>> extends BinderNode<T, M> {
  private [_defaultValue]: T;
  private [_value]: T;
  private [_emptyValue]: T;
  private [_submitting]: boolean = false;
  private [_validating]: boolean = false;
  private [_validationRequestSymbol]: Promise<void> | undefined = undefined;
  private [_onChange]: (oldValue?: T) => void;
  private [_onSubmit]: (value: T) => Promise<any>;

  private [_validations]: Map<AbstractModel<any>, Map<Validator<any>, Promise<ReadonlyArray<ValueError<any>>>>> = new Map();

  /**
   * 
   * @param context The form view component instance to update.
   * @param Model The constructor (the class reference) of the form model. The Binder instantiates the top-level model
   * @param config The options object, which can be used to config the onChange and onSubmit callbacks.
   * 
   * ```
   * binder = new Binder(orderView, OrderModel);
   * or
   * binder = new Binder(orderView, OrderModel, {onSubmit: async (order) => {endpoint.save(order)}});
   * ```
   */
  constructor(
    public context: Element,
    Model: ModelConstructor<T, M>,
    config?: BinderConfiguration<T>
  ) {
    super(new Model({value: undefined}, 'value', false));
    this[_emptyValue] = (this.model[_parent] as {value: T}).value;
    // @ts-ignore
    this.model[_parent] = this;

    if (typeof (context as any).requestUpdate === 'function') {
      this[_onChange] = () => (context as any).requestUpdate();
    }
    this[_onChange] = config?.onChange || this[_onChange];
    this[_onSubmit] = config?.onSubmit || this[_onSubmit];
    this.read(this[_emptyValue]);
  }

  /**
   * The initial value of the form, before any fields are edited by the user.
   */
  get defaultValue() {
    return this[_defaultValue];
  }

  set defaultValue(newValue) {
    this[_defaultValue] = newValue;
  }

  /**
   * The current value of the form.
   */
  get value() {
    return this[_value];
  }

  set value(newValue) {
    if (newValue === this[_value]) {
      return;
    }

    const oldValue = this[_value];
    this[_value] = newValue;
    this.update(oldValue);
    this.updateValidation();
  }

  /**
   * Read the given value into the form and clear validation errors
   *
   * @param value Sets the argument as the new default
   * value before resetting, otherwise the previous default is used.
   */
  read(value: T) {
    this.defaultValue = value;
    if (
      // Skip when no value is set yet (e. g., invoked from constructor)
      this.value
      // Clear validation state, then proceed if update is needed
      && this.clearValidation()
      // When value is dirty, another update is coming from invoking the value
      // setter below, so we skip this one to prevent duplicate updates
      && this.value === value) {
      this.update(this.value);
    }

    this.value = this.defaultValue;
  }

  /**
   * Reset the form to the previous value
   */
  reset(){
    this.read(this[_defaultValue])
  }

  /**
   * Sets the form to empty value, as defined in the Model.
   */
  clear() {
    this.read(this[_emptyValue]);
  }

  /**
   * Submit the current form value to a predefined
   * onSubmit callback.
   * 
   * It's a no-op if the onSubmit callback is undefined.
   */
<<<<<<< HEAD
  async submit(): Promise<any>{
    if(this[_onSubmit]!==undefined){
      this.submitTo(this[_onSubmit]);
=======
  async submit(): Promise<T|void>{
    if (this[_onSubmit] !== undefined) {
      return this.submitTo(this[_onSubmit]);
>>>>>>> 775db42f
    }
  }

  /**
   * Submit the current form value to callback
   * 
   * @param endpointMethod the callback function
   */
  async submitTo<V>(endpointMethod: (value: T) => Promise<V>): Promise<V> {
    const errors = await this.validate();
    if (errors.length) {
      throw new ValidationError(errors);
    }

    this[_submitting] = true;
    this.update(this.value);
    try {
      return await endpointMethod.call(this.context, this.value);
    } catch (error) {
      if (error.validationErrorData && error.validationErrorData.length) {
        const valueErrors: Array<ValueError<any>> = [];
        error.validationErrorData.forEach((data:any) => {
          const res = /Object of type '(.+)' has invalid property '(.+)' with value '(.+)', validation error: '(.+)'/.exec(data.message);
          const [property, value, message] = res ? res.splice(2) : [data.parameterName, undefined, data.message];
          valueErrors.push({ property, value, validator: new ServerValidator(message), message });
        });
        this.setErrorsWithDescendants(valueErrors);
        error = new ValidationError(valueErrors);
      }
      throw (error);
    } finally {
      this[_submitting] = false;
      this.defaultValue = this.value;
      this.update(this.value);
    }
  }

  async requestValidation<NT, NM extends AbstractModel<NT>>(model: NM, validator: Validator<NT>): Promise<ReadonlyArray<ValueError<NT>>> {
    let modelValidations: Map<Validator<NT>, Promise<ReadonlyArray<ValueError<NT>>>>;
    if (this[_validations].has(model)) {
      modelValidations = this[_validations].get(model) as Map<Validator<NT>, Promise<ReadonlyArray<ValueError<NT>>>>;
    } else {
      modelValidations = new Map();
      this[_validations].set(model, modelValidations);
    }

    await this.performValidation();

    if (modelValidations.has(validator)) {
      return modelValidations.get(validator) as Promise<ReadonlyArray<ValueError<NT>>>;
    }

    const promise = runValidator(model, validator);
    modelValidations.set(validator, promise);
    const valueErrors = await promise;

    modelValidations.delete(validator);
    if (modelValidations.size === 0) {
      this[_validations].delete(model);
    }
    if (this[_validations].size === 0) {
      this.completeValidation();
    }

    return valueErrors;
  }

  /**
   * Determines and returns the field directive strategy for the bound element. 
   * Override to customise the binding strategy for a component. 
   * The Binder extends BinderNode, see the inherited properties and methods below.
   * 
   * @param elm the bound element 
   */
  getFieldStrategy(elm: any): FieldStrategy {
    return getDefaultFieldStrategy(elm);
  }

  /**
   * Indicates the submitting status of the form.
   * True if the form was submitted, but the submit promise is not resolved yet.
   */
  get submitting() {
    return this[_submitting];
  }

  /**
   * Indicates the validating status of the form.
   * True when there is an ongoing validation.
   */
  get validating() {
    return this[_validating];
  }

  protected performValidation(): Promise<void> | void {
    if (!this[_validationRequestSymbol]) {
      this[_validating] = true;
      this[_validationRequestSymbol] = Promise.resolve().then(() => {
        this[_validationRequestSymbol] = undefined;
      });
    }
    return this[_validationRequestSymbol];
  }

  protected completeValidation() {
    this[_validating] = false;
  }

  protected update(oldValue: T) {
    if(this[_onChange]){
      this[_onChange].call(this.context, oldValue);
    }
  }
}

export interface BinderConfiguration<T>{
  onChange?: (oldValue?: T) => void,
  onSubmit?: (value: T) => Promise<T|void>
}<|MERGE_RESOLUTION|>--- conflicted
+++ resolved
@@ -145,15 +145,9 @@
    * 
    * It's a no-op if the onSubmit callback is undefined.
    */
-<<<<<<< HEAD
-  async submit(): Promise<any>{
-    if(this[_onSubmit]!==undefined){
-      this.submitTo(this[_onSubmit]);
-=======
   async submit(): Promise<T|void>{
     if (this[_onSubmit] !== undefined) {
       return this.submitTo(this[_onSubmit]);
->>>>>>> 775db42f
     }
   }
 
