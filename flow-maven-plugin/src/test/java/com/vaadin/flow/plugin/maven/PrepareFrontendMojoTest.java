--- conflicted
+++ resolved
@@ -5,6 +5,7 @@
 
 import org.apache.maven.plugin.MojoExecutionException;
 import org.apache.maven.plugin.MojoFailureException;
+import org.apache.maven.project.MavenProject;
 import org.codehaus.plexus.util.FileUtils;
 import org.codehaus.plexus.util.ReflectionUtils;
 import org.junit.Assert;
@@ -13,14 +14,15 @@
 import org.junit.Test;
 import org.junit.rules.ExpectedException;
 import org.junit.rules.TemporaryFolder;
-
+import org.mockito.Mockito;
+
+import com.vaadin.flow.plugin.TestUtils;
 import com.vaadin.flow.server.connect.VaadinService;
-
-import com.vaadin.flow.plugin.TestUtils;
 
 import elemental.json.Json;
 import elemental.json.JsonObject;
 import elemental.json.impl.JsonUtil;
+
 import static com.vaadin.flow.plugin.maven.BuildFrontendMojoTest.assertContainsPackage;
 import static com.vaadin.flow.plugin.maven.BuildFrontendMojoTest.getPackageJson;
 import static com.vaadin.flow.plugin.maven.BuildFrontendMojoTest.setProject;
@@ -51,12 +53,9 @@
     private File projectBase;
     private File webpackOutputDirectory;
     private File tokenFile;
-<<<<<<< HEAD
     private File defaultJavaSource;
     private File generatedTsFolder;
-=======
     private MavenProject project;
->>>>>>> 97fcebc2
 
     @Before
     public void setup() throws Exception {
@@ -66,12 +65,9 @@
         tokenFile = new File(temporaryFolder.getRoot(),
                 VAADIN_SERVLET_RESOURCES + TOKEN_FILE);
 
-<<<<<<< HEAD
-=======
         project = Mockito.mock(MavenProject.class);
         Mockito.when(project.getBasedir()).thenReturn(projectBase);
 
->>>>>>> 97fcebc2
         nodeModulesPath = new File(projectBase, NODE_MODULES);
         flowResourcesFolder = new File(nodeModulesPath, FLOW_NPM_PACKAGE_NAME);
         webpackConfig = new File(projectBase, WEBPACK_CONFIG).getAbsolutePath();
