<<<<<<< HEAD
package com.vaadin.tests.tickets;

import com.vaadin.ui.ComboBox;
import com.vaadin.ui.Root.LegacyWindow;

public class Ticket1767 extends com.vaadin.Application.LegacyApplication {

    @Override
    public void init() {

        final LegacyWindow main = new LegacyWindow(getClass().getName()
                .substring(getClass().getName().lastIndexOf(".") + 1));
        setMainWindow(main);

        ComboBox cb = new ComboBox(" '<' item is not seen in populist?");
        cb.addItem("Te<strong>st</strong> < jep >");
        cb.addItem("<");
        cb.addItem(">");

        cb.addItem("< dsf");
        cb.addItem("> sdf");

        cb.addItem("dsfs <");
        cb.addItem("sdfsd >");

        main.addComponent(cb);

    }

}
=======
package com.vaadin.tests.tickets;

import com.vaadin.ui.ComboBox;
import com.vaadin.ui.Window;

public class Ticket1767 extends com.vaadin.Application {

    @Override
    public void init() {

        final Window main = new Window(getClass().getName().substring(
                getClass().getName().lastIndexOf(".") + 1));
        setMainWindow(main);

        ComboBox cb = new ComboBox(" '<' item is not seen in populist?");
        cb.addItem("Te<strong>st</strong> < jep >");
        cb.addItem("<");
        cb.addItem(">");

        cb.addItem("< dsf");
        cb.addItem("> sdf");

        cb.addItem("dsfs <");
        cb.addItem("sdfsd >");

        main.addComponent(cb);

    }

}
>>>>>>> 116cd1f2
<|MERGE_RESOLUTION|>--- conflicted
+++ resolved
@@ -1,4 +1,3 @@
-<<<<<<< HEAD
 package com.vaadin.tests.tickets;
 
 import com.vaadin.ui.ComboBox;
@@ -28,36 +27,4 @@
 
     }
 
-}
-=======
-package com.vaadin.tests.tickets;
-
-import com.vaadin.ui.ComboBox;
-import com.vaadin.ui.Window;
-
-public class Ticket1767 extends com.vaadin.Application {
-
-    @Override
-    public void init() {
-
-        final Window main = new Window(getClass().getName().substring(
-                getClass().getName().lastIndexOf(".") + 1));
-        setMainWindow(main);
-
-        ComboBox cb = new ComboBox(" '<' item is not seen in populist?");
-        cb.addItem("Te<strong>st</strong> < jep >");
-        cb.addItem("<");
-        cb.addItem(">");
-
-        cb.addItem("< dsf");
-        cb.addItem("> sdf");
-
-        cb.addItem("dsfs <");
-        cb.addItem("sdfsd >");
-
-        main.addComponent(cb);
-
-    }
-
-}
->>>>>>> 116cd1f2
+}