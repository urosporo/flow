--- conflicted
+++ resolved
@@ -1,4 +1,3 @@
-<<<<<<< HEAD
 package com.vaadin.tests.tickets;
 
 import com.vaadin.ui.Button;
@@ -46,53 +45,4 @@
 
     }
 
-=======
-package com.vaadin.tests.tickets;
-
-import com.vaadin.ui.Button;
-import com.vaadin.ui.Button.ClickEvent;
-import com.vaadin.ui.Label;
-import com.vaadin.ui.Layout;
-import com.vaadin.ui.VerticalLayout;
-import com.vaadin.ui.Window;
-
-public class Ticket2037 extends com.vaadin.Application {
-
-    @Override
-    public void init() {
-        Window main = new Window();
-        setMainWindow(main);
-
-        main.addComponent(new Label(
-                "Use debug dialog and trac number of registered paintables. It should not grow on subsequant b clicks."));
-
-        final Layout lo = new VerticalLayout();
-
-        Button b = new Button("b");
-
-        main.addComponent(b);
-        main.addComponent(lo);
-        b.addListener(new Button.ClickListener() {
-
-            public void buttonClick(ClickEvent event) {
-
-                repopupate(lo);
-
-            }
-        });
-
-    }
-
-    int counter = 0;
-
-    protected void repopupate(Layout lo) {
-        lo.removeAllComponents();
-
-        for (int i = 0; i < 20; i++) {
-            lo.addComponent(new Label("tc" + (counter++)));
-        }
-
-    }
-
->>>>>>> 116cd1f2
 }