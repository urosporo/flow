<<<<<<< HEAD
package com.vaadin.tests.components.window;

import com.vaadin.tests.components.TestBase;
import com.vaadin.tests.util.Log;
import com.vaadin.ui.Button;
import com.vaadin.ui.Button.ClickEvent;
import com.vaadin.ui.Button.ClickListener;
import com.vaadin.ui.Window;
import com.vaadin.ui.Window.CloseEvent;
import com.vaadin.ui.Window.CloseListener;

public class CloseSubWindow extends TestBase {

    private Log log = new Log(5);

    @Override
    protected void setup() {
        Button openWindowButton = new Button("Open sub-window");
        openWindowButton.setDebugId("opensub");
        openWindowButton.addListener(new ClickListener() {
            public void buttonClick(ClickEvent event) {
                Window sub = createClosableSubWindow("Sub-window");
                getMainWindow().addWindow(sub);
            }
        });

        addComponent(log);
        addComponent(openWindowButton);
    }

    private Window createClosableSubWindow(final String title) {
        final Window window = new Window(title);
        window.setSizeUndefined();
        window.getContent().setSizeFull();
        window.setClosable(true);

        Button closeButton = new Button("Close");
        closeButton.addListener(new ClickListener() {
            public void buttonClick(ClickEvent event) {
                window.close();
            }
        });
        window.addComponent(closeButton);

        Button removeButton = new Button("Remove from parent");
        removeButton.addListener(new ClickListener() {
            public void buttonClick(ClickEvent event) {
                window.close();
            }
        });
        window.addComponent(closeButton);

        window.addListener(new CloseListener() {
            public void windowClose(CloseEvent e) {
                log.log("Window '" + title + "' closed");
            }
        });

        return window;
    }

    @Override
    protected String getDescription() {
        return "Close sub-windows both from code and with the close button in the window title bar, and check for close events. Contains an ugly workaround for the Opera bug (Opera does not send close events)";
    }

    @Override
    protected Integer getTicketNumber() {
        return 3865;
    }
}
=======
package com.vaadin.tests.components.window;

import java.net.URL;

import com.vaadin.terminal.ExternalResource;
import com.vaadin.tests.components.TestBase;
import com.vaadin.tests.util.Log;
import com.vaadin.ui.Button;
import com.vaadin.ui.Button.ClickEvent;
import com.vaadin.ui.Button.ClickListener;
import com.vaadin.ui.Window;
import com.vaadin.ui.Window.CloseEvent;
import com.vaadin.ui.Window.CloseListener;

public class CloseSubWindow extends TestBase {

    private Window browserWindow;
    private Log log = new Log(5);

    @Override
    protected void setup() {
        Button openWindowButton = new Button("Open sub-window");
        openWindowButton.setDebugId("opensub");
        openWindowButton.addListener(new ClickListener() {
            public void buttonClick(ClickEvent event) {
                Window sub = createClosableSubWindow("Sub-window");
                getMainWindow().addWindow(sub);
            }
        });

        addComponent(log);
        addComponent(openWindowButton);

        Button openBrowserWindowButton = new Button("Open browser window");
        openWindowButton.setDebugId("opennative");
        openBrowserWindowButton.addListener(new ClickListener() {
            public void buttonClick(ClickEvent event) {
                browserWindow = new Window("Window");
                Button closeButton = new Button("Close this window",
                        new ClickListener() {

                            public void buttonClick(ClickEvent event) {
                                event.getButton().getWindow()
                                        .executeJavaScript("window.close();");

                            }
                        });
                browserWindow.addComponent(closeButton);

                browserWindow.addListener(new CloseListener() {
                    public void windowClose(CloseEvent e) {
                        logBrowserWindowClosed();
                        // there is no push, so the user needs to click a button
                        // to see the notification

                        // Opera does not send a notification about the window
                        // having been closed
                    }

                });

                addWindow(browserWindow);
                URL windowUrl = browserWindow.getURL();
                // named for easier access by test tools
                getMainWindow().open(new ExternalResource(windowUrl),
                        "nativewindow");
                if (getBrowser().isOpera()) {
                    // Immediately log a close event in Opera so this test can
                    // be run for all browsers. Vaadin ticket #5687.
                    logBrowserWindowClosed();
                }
            }
        });

        addComponent(openBrowserWindowButton);

        Button pollButton = new Button("Poll server");
        pollButton.setDebugId("poll");
        addComponent(pollButton);

    }

    private Window createClosableSubWindow(final String title) {
        final Window window = new Window(title);
        window.setSizeUndefined();
        window.getContent().setSizeFull();
        window.setClosable(true);

        Button closeButton = new Button("Close");
        closeButton.addListener(new ClickListener() {
            public void buttonClick(ClickEvent event) {
                window.getParent().removeWindow(window);
            }
        });
        window.addComponent(closeButton);

        Button removeButton = new Button("Remove from parent");
        removeButton.addListener(new ClickListener() {
            public void buttonClick(ClickEvent event) {
                window.getParent().removeWindow(window);
            }
        });
        window.addComponent(closeButton);

        window.addListener(new CloseListener() {
            public void windowClose(CloseEvent e) {
                log.log("Window '" + title + "' closed");
            }
        });

        return window;
    }

    @Override
    protected String getDescription() {
        return "Close sub-windows both from code and with the close button in the window title bar, and check for close events. Contains an ugly workaround for the Opera bug (Opera does not send close events)";
    }

    @Override
    protected Integer getTicketNumber() {
        return 3865;
    }

    private void logBrowserWindowClosed() {
        log.log("Browser window closed");

    }

}
>>>>>>> 116cd1f2
<|MERGE_RESOLUTION|>--- conflicted
+++ resolved
@@ -1,4 +1,3 @@
-<<<<<<< HEAD
 package com.vaadin.tests.components.window;
 
 import com.vaadin.tests.components.TestBase;
@@ -69,135 +68,4 @@
     protected Integer getTicketNumber() {
         return 3865;
     }
-}
-=======
-package com.vaadin.tests.components.window;
-
-import java.net.URL;
-
-import com.vaadin.terminal.ExternalResource;
-import com.vaadin.tests.components.TestBase;
-import com.vaadin.tests.util.Log;
-import com.vaadin.ui.Button;
-import com.vaadin.ui.Button.ClickEvent;
-import com.vaadin.ui.Button.ClickListener;
-import com.vaadin.ui.Window;
-import com.vaadin.ui.Window.CloseEvent;
-import com.vaadin.ui.Window.CloseListener;
-
-public class CloseSubWindow extends TestBase {
-
-    private Window browserWindow;
-    private Log log = new Log(5);
-
-    @Override
-    protected void setup() {
-        Button openWindowButton = new Button("Open sub-window");
-        openWindowButton.setDebugId("opensub");
-        openWindowButton.addListener(new ClickListener() {
-            public void buttonClick(ClickEvent event) {
-                Window sub = createClosableSubWindow("Sub-window");
-                getMainWindow().addWindow(sub);
-            }
-        });
-
-        addComponent(log);
-        addComponent(openWindowButton);
-
-        Button openBrowserWindowButton = new Button("Open browser window");
-        openWindowButton.setDebugId("opennative");
-        openBrowserWindowButton.addListener(new ClickListener() {
-            public void buttonClick(ClickEvent event) {
-                browserWindow = new Window("Window");
-                Button closeButton = new Button("Close this window",
-                        new ClickListener() {
-
-                            public void buttonClick(ClickEvent event) {
-                                event.getButton().getWindow()
-                                        .executeJavaScript("window.close();");
-
-                            }
-                        });
-                browserWindow.addComponent(closeButton);
-
-                browserWindow.addListener(new CloseListener() {
-                    public void windowClose(CloseEvent e) {
-                        logBrowserWindowClosed();
-                        // there is no push, so the user needs to click a button
-                        // to see the notification
-
-                        // Opera does not send a notification about the window
-                        // having been closed
-                    }
-
-                });
-
-                addWindow(browserWindow);
-                URL windowUrl = browserWindow.getURL();
-                // named for easier access by test tools
-                getMainWindow().open(new ExternalResource(windowUrl),
-                        "nativewindow");
-                if (getBrowser().isOpera()) {
-                    // Immediately log a close event in Opera so this test can
-                    // be run for all browsers. Vaadin ticket #5687.
-                    logBrowserWindowClosed();
-                }
-            }
-        });
-
-        addComponent(openBrowserWindowButton);
-
-        Button pollButton = new Button("Poll server");
-        pollButton.setDebugId("poll");
-        addComponent(pollButton);
-
-    }
-
-    private Window createClosableSubWindow(final String title) {
-        final Window window = new Window(title);
-        window.setSizeUndefined();
-        window.getContent().setSizeFull();
-        window.setClosable(true);
-
-        Button closeButton = new Button("Close");
-        closeButton.addListener(new ClickListener() {
-            public void buttonClick(ClickEvent event) {
-                window.getParent().removeWindow(window);
-            }
-        });
-        window.addComponent(closeButton);
-
-        Button removeButton = new Button("Remove from parent");
-        removeButton.addListener(new ClickListener() {
-            public void buttonClick(ClickEvent event) {
-                window.getParent().removeWindow(window);
-            }
-        });
-        window.addComponent(closeButton);
-
-        window.addListener(new CloseListener() {
-            public void windowClose(CloseEvent e) {
-                log.log("Window '" + title + "' closed");
-            }
-        });
-
-        return window;
-    }
-
-    @Override
-    protected String getDescription() {
-        return "Close sub-windows both from code and with the close button in the window title bar, and check for close events. Contains an ugly workaround for the Opera bug (Opera does not send close events)";
-    }
-
-    @Override
-    protected Integer getTicketNumber() {
-        return 3865;
-    }
-
-    private void logBrowserWindowClosed() {
-        log.log("Browser window closed");
-
-    }
-
-}
->>>>>>> 116cd1f2
+}