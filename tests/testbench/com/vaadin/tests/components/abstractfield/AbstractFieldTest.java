--- conflicted
+++ resolved
@@ -1,4 +1,3 @@
-<<<<<<< HEAD
 package com.vaadin.tests.components.abstractfield;
 
 import java.text.SimpleDateFormat;
@@ -188,240 +187,4 @@
         }
     }
 
-}
-=======
-package com.vaadin.tests.components.abstractfield;
-
-import java.text.SimpleDateFormat;
-import java.util.ArrayList;
-import java.util.Collection;
-import java.util.Collections;
-import java.util.Date;
-import java.util.LinkedHashMap;
-import java.util.List;
-import java.util.Locale;
-
-import com.vaadin.data.Property;
-import com.vaadin.data.Property.ReadOnlyStatusChangeEvent;
-import com.vaadin.data.Property.ReadOnlyStatusChangeListener;
-import com.vaadin.data.Property.ValueChangeListener;
-import com.vaadin.event.FieldEvents.BlurEvent;
-import com.vaadin.event.FieldEvents.BlurListener;
-import com.vaadin.event.FieldEvents.BlurNotifier;
-import com.vaadin.event.FieldEvents.FocusEvent;
-import com.vaadin.event.FieldEvents.FocusListener;
-import com.vaadin.event.FieldEvents.FocusNotifier;
-import com.vaadin.tests.components.AbstractComponentTest;
-import com.vaadin.ui.AbstractField;
-import com.vaadin.ui.MenuBar;
-import com.vaadin.ui.MenuBar.MenuItem;
-
-public abstract class AbstractFieldTest<T extends AbstractField> extends
-        AbstractComponentTest<T> implements ValueChangeListener,
-        ReadOnlyStatusChangeListener, FocusListener, BlurListener {
-
-    @Override
-    protected void createActions() {
-        super.createActions();
-        createBooleanAction("Required", CATEGORY_STATE, false, requiredCommand);
-        createRequiredErrorSelect(CATEGORY_DECORATIONS);
-
-        createValueChangeListener(CATEGORY_LISTENERS);
-        createReadOnlyStatusChangeListener(CATEGORY_LISTENERS);
-
-        // * invalidcommitted
-        // * commit()
-        // * discard()
-        // * writethrough
-        // * readthrough
-        // * addvalidator
-        // * isvalid
-        // * invalidallowed
-        // * error indicator
-        //
-        // * tabindex
-        // * validation visible
-        // * ShortcutListener
-
-    }
-
-    @Override
-    protected void populateSettingsMenu(MenuItem settingsMenu) {
-        super.populateSettingsMenu(settingsMenu);
-
-        if (AbstractField.class.isAssignableFrom(getTestClass())) {
-            MenuItem abstractField = settingsMenu
-                    .addItem("AbstractField", null);
-            abstractField.addItem("Show value", new MenuBar.Command() {
-
-                public void menuSelected(MenuItem selectedItem) {
-                    for (T a : getTestComponents()) {
-                        log(a.getClass().getSimpleName() + " value: "
-                                + getValue(a));
-                    }
-                }
-            });
-        }
-    }
-
-    private void createRequiredErrorSelect(String category) {
-        LinkedHashMap<String, String> options = new LinkedHashMap<String, String>();
-        options.put("-", null);
-        options.put(TEXT_SHORT, TEXT_SHORT);
-        options.put("Medium", TEXT_MEDIUM);
-        options.put("Long", TEXT_LONG);
-        options.put("Very long", TEXT_VERY_LONG);
-        createSelectAction("Required error message", category, options, "-",
-                requiredErrorMessageCommand);
-
-        if (FocusNotifier.class.isAssignableFrom(getTestClass())) {
-            createFocusListener(CATEGORY_LISTENERS);
-        }
-
-        if (BlurNotifier.class.isAssignableFrom(getTestClass())) {
-            createBlurListener(CATEGORY_LISTENERS);
-        }
-
-    }
-
-    private void createValueChangeListener(String category) {
-
-        createBooleanAction("Value change listener", category, false,
-                valueChangeListenerCommand);
-    }
-
-    private void createReadOnlyStatusChangeListener(String category) {
-
-        createBooleanAction("Read only status change listener", category,
-                false, readonlyStatusChangeListenerCommand);
-    }
-
-    private void createFocusListener(String category) {
-        createBooleanAction("Focus listener", category, false,
-                focusListenerCommand);
-
-    }
-
-    private void createBlurListener(String category) {
-        createBooleanAction("Blur listener", category, false,
-                blurListenerCommand);
-
-    }
-
-    protected Command<T, Boolean> valueChangeListenerCommand = new Command<T, Boolean>() {
-
-        public void execute(T c, Boolean value, Object data) {
-            if (value) {
-                c.addListener((ValueChangeListener) AbstractFieldTest.this);
-            } else {
-                c.removeListener((ValueChangeListener) AbstractFieldTest.this);
-            }
-        }
-    };
-    protected Command<T, Boolean> readonlyStatusChangeListenerCommand = new Command<T, Boolean>() {
-
-        public void execute(T c, Boolean value, Object data) {
-            if (value) {
-                c.addListener((ReadOnlyStatusChangeListener) AbstractFieldTest.this);
-            } else {
-                c.removeListener((ReadOnlyStatusChangeListener) AbstractFieldTest.this);
-            }
-        }
-    };
-    protected Command<T, Boolean> focusListenerCommand = new Command<T, Boolean>() {
-
-        public void execute(T c, Boolean value, Object data) {
-            if (value) {
-                ((FocusNotifier) c).addListener(AbstractFieldTest.this);
-            } else {
-                ((FocusNotifier) c).removeListener(AbstractFieldTest.this);
-            }
-        }
-    };
-    protected Command<T, Boolean> blurListenerCommand = new Command<T, Boolean>() {
-
-        public void execute(T c, Boolean value, Object data) {
-            if (value) {
-                ((BlurNotifier) c).addListener(AbstractFieldTest.this);
-            } else {
-                ((BlurNotifier) c).removeListener(AbstractFieldTest.this);
-            }
-        }
-    };
-    protected Command<T, Object> setValueCommand = new Command<T, Object>() {
-
-        public void execute(T c, Object value, Object data) {
-            c.setValue(value);
-        }
-    };
-
-    public void valueChange(com.vaadin.data.Property.ValueChangeEvent event) {
-        log(event.getClass().getSimpleName() + ", new value: "
-                + getValue(event.getProperty()));
-    };
-
-    @SuppressWarnings({ "rawtypes", "unchecked" })
-    private String getValue(Property property) {
-        Object o = property.getValue();
-        if (o instanceof Collection) {
-            // Sort collections to avoid problems with values printed in
-            // different order
-            try {
-                ArrayList<Comparable> c = new ArrayList<Comparable>(
-                        (Collection) o);
-                Collections.sort(c);
-                o = c;
-            } catch (Exception e) {
-                // continue with unsorted if sorting fails for some reason
-                log("Exception while sorting value: " + e.getMessage());
-            }
-        }
-
-        // Distinguish between null and 'null'
-        String value = "null";
-        if (o != null) {
-            if (o instanceof Date) {
-                Date d = (Date) o;
-                // Dec 31, 2068 23:09:26.531
-                String pattern = "MMM d, yyyy HH:mm:ss.SSS";
-                SimpleDateFormat format = new SimpleDateFormat(pattern,
-                        new Locale("en", "US"));
-                value = format.format(d);
-            } else {
-                value = "'" + o.toString() + "'";
-            }
-        }
-
-        return value;
-
-    }
-
-    public void readOnlyStatusChange(ReadOnlyStatusChangeEvent event) {
-        log(event.getClass().getSimpleName());
-    }
-
-    public void focus(FocusEvent event) {
-        log(event.getClass().getSimpleName());
-    }
-
-    public void blur(BlurEvent event) {
-        log(event.getClass().getSimpleName());
-    }
-
-    protected void createSetTextValueAction(String category) {
-        String subCategory = "Set text value";
-        createCategory(subCategory, category);
-        List<String> values = new ArrayList<String>();
-        values.add("Test");
-        values.add("A little longer value");
-        values.add("A very long value with very much text. All in all it is 74 characters long");
-
-        createClickAction("(empty string)", subCategory, setValueCommand, "");
-        createClickAction("(null)", subCategory, setValueCommand, null);
-        for (String value : values) {
-            createClickAction(value, subCategory, setValueCommand, value);
-        }
-    }
-
-}
->>>>>>> 116cd1f2
+}