--- conflicted
+++ resolved
@@ -17,14 +17,10 @@
 import com.google.gwt.user.client.ui.ComplexPanel;
 import com.google.gwt.user.client.ui.Widget;
 import com.vaadin.terminal.gwt.client.ApplicationConnection;
-<<<<<<< HEAD
 import com.vaadin.terminal.gwt.client.ComponentState;
-import com.vaadin.terminal.gwt.client.Container;
 import com.vaadin.terminal.gwt.client.RenderSpace;
 import com.vaadin.terminal.gwt.client.StyleConstants;
-=======
 import com.vaadin.terminal.gwt.client.LayoutManager;
->>>>>>> a9541c3a
 import com.vaadin.terminal.gwt.client.UIDL;
 import com.vaadin.terminal.gwt.client.Util;
 import com.vaadin.terminal.gwt.client.VCaption;
@@ -565,34 +561,10 @@
 
                 paintable.updateFromUIDL(childUidl, client);
             }
-<<<<<<< HEAD
-            childUidl = c;
-            if (null != c) {
-                VPaintableWidget paintable = client.getPaintable(c);
-                updateRelSizeStatus(paintable.getState(),
-                        c.getBooleanAttribute("cached"));
-            }
-        }
-
-        protected void updateRelSizeStatus(ComponentState state, boolean cached) {
-            if (state != null && !cached) {
-                boolean widthDefined = !state.isUndefinedWidth();
-                boolean heightDefined = !state.isUndefinedHeight();
-
-                relHeight = state.getHeight().contains("%");
-                relWidth = state.getWidth().contains("%");
-                if (widthDefined) {
-                    widthCanAffectHeight = (relWidth && !heightDefined);
-                } else {
-                    widthCanAffectHeight = !heightDefined;
-                }
-            }
-=======
         }
 
         public void setAlignment(AlignmentInfo alignmentInfo) {
             slot.setAlignment(alignmentInfo);
->>>>>>> a9541c3a
         }
     }
 
