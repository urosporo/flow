/*
@VaadinApache2LicenseForJavaFiles@
 */

package com.vaadin.terminal.gwt.client.ui;

import com.google.gwt.core.client.GWT;
import com.google.gwt.dom.client.Element;
import com.google.gwt.event.dom.client.BlurEvent;
import com.google.gwt.event.dom.client.BlurHandler;
import com.google.gwt.event.dom.client.ClickEvent;
import com.google.gwt.event.dom.client.ClickHandler;
import com.google.gwt.event.dom.client.FocusEvent;
import com.google.gwt.event.dom.client.FocusHandler;
import com.google.gwt.event.shared.HandlerRegistration;
import com.google.gwt.user.client.DOM;
import com.google.gwt.user.client.Event;
import com.google.gwt.user.client.ui.Button;
import com.vaadin.terminal.gwt.client.ApplicationConnection;
import com.vaadin.terminal.gwt.client.BrowserInfo;
import com.vaadin.terminal.gwt.client.EventId;
import com.vaadin.terminal.gwt.client.MouseEventDetails;
import com.vaadin.terminal.gwt.client.Util;
import com.vaadin.terminal.gwt.client.VTooltip;
import com.vaadin.terminal.gwt.client.communication.ClientToServerRpc.InitializableClientToServerRpc;
import com.vaadin.terminal.gwt.client.ui.VButton.ButtonClientToServerRpc;

public class VNativeButton extends Button implements ClickHandler,
        FocusHandler, BlurHandler {

    public static final String CLASSNAME = "v-nativebutton";

    protected String width = null;

    protected String paintableId;

    protected ApplicationConnection client;

    private ButtonClientToServerRpc buttonRpcProxy;

    protected Element errorIndicatorElement;

    protected final Element captionElement = DOM.createSpan();

    protected Icon icon;

    /**
     * Helper flag to handle special-case where the button is moved from under
     * mouse while clicking it. In this case mouse leaves the button without
     * moving.
     */
    private boolean clickPending;

    protected HandlerRegistration focusHandlerRegistration;
    protected HandlerRegistration blurHandlerRegistration;

    protected boolean disableOnClick = false;

    public VNativeButton() {
        setStyleName(CLASSNAME);

        getElement().appendChild(captionElement);
        captionElement.setClassName(getStyleName() + "-caption");

        addClickHandler(this);

        sinkEvents(VTooltip.TOOLTIP_EVENTS);
        sinkEvents(Event.ONMOUSEDOWN);
        sinkEvents(Event.ONMOUSEUP);
    }

    @Override
    public void setText(String text) {
        captionElement.setInnerText(text);
    }

    @Override
    public void onBrowserEvent(Event event) {
        super.onBrowserEvent(event);

        if (DOM.eventGetType(event) == Event.ONLOAD) {
            Util.notifyParentOfSizeChange(this, true);

        } else if (DOM.eventGetType(event) == Event.ONMOUSEDOWN
                && event.getButton() == Event.BUTTON_LEFT) {
            clickPending = true;
        } else if (DOM.eventGetType(event) == Event.ONMOUSEMOVE) {
            clickPending = false;
        } else if (DOM.eventGetType(event) == Event.ONMOUSEOUT) {
            if (clickPending) {
                click();
            }
            clickPending = false;
        }

        if (client != null) {
            client.handleWidgetTooltipEvent(event, this);
        }
    }

    @Override
    public void setWidth(String width) {
        this.width = width;
        super.setWidth(width);
    }

    /*
     * (non-Javadoc)
     * 
     * @see
     * com.google.gwt.event.dom.client.ClickHandler#onClick(com.google.gwt.event
     * .dom.client.ClickEvent)
     */
    public void onClick(ClickEvent event) {
        if (paintableId == null || client == null) {
            return;
        }

        if (BrowserInfo.get().isSafari()) {
            VNativeButton.this.setFocus(true);
        }
        if (disableOnClick) {
            setEnabled(false);
<<<<<<< HEAD
            getButtonRpcProxy().disableOnClick();
=======
            client.updateVariable(paintableId, "disabledOnClick", true, false);
>>>>>>> 1d01f920
        }

        // Add mouse details
        MouseEventDetails details = new MouseEventDetails(
                event.getNativeEvent(), getElement());
<<<<<<< HEAD
        getButtonRpcProxy().click(details.serialize());

=======
        client.updateVariable(paintableId, "mousedetails", details.serialize(),
                false);

        client.updateVariable(paintableId, "state", true, true);
>>>>>>> 1d01f920
        clickPending = false;
    }

    protected ButtonClientToServerRpc getButtonRpcProxy() {
        if (null == buttonRpcProxy) {
            buttonRpcProxy = GWT.create(ButtonClientToServerRpc.class);
            ((InitializableClientToServerRpc) buttonRpcProxy).initRpc(
                    paintableId, client);
        }
        return buttonRpcProxy;
    }

    public void onFocus(FocusEvent arg0) {
        client.updateVariable(paintableId, EventId.FOCUS, "", true);
    }

    public void onBlur(BlurEvent arg0) {
        client.updateVariable(paintableId, EventId.BLUR, "", true);
    }

    @Override
    public void setEnabled(boolean enabled) {
        if (isEnabled() != enabled) {
            super.setEnabled(enabled);
            setStyleName(ApplicationConnection.DISABLED_CLASSNAME, !enabled);
        }
    }
}<|MERGE_RESOLUTION|>--- conflicted
+++ resolved
@@ -121,25 +121,14 @@
         }
         if (disableOnClick) {
             setEnabled(false);
-<<<<<<< HEAD
             getButtonRpcProxy().disableOnClick();
-=======
-            client.updateVariable(paintableId, "disabledOnClick", true, false);
->>>>>>> 1d01f920
         }
 
         // Add mouse details
         MouseEventDetails details = new MouseEventDetails(
                 event.getNativeEvent(), getElement());
-<<<<<<< HEAD
         getButtonRpcProxy().click(details.serialize());
 
-=======
-        client.updateVariable(paintableId, "mousedetails", details.serialize(),
-                false);
-
-        client.updateVariable(paintableId, "state", true, true);
->>>>>>> 1d01f920
         clickPending = false;
     }
 
