--- conflicted
+++ resolved
@@ -400,13 +400,11 @@
 
     private MultiSelectMode multiSelectMode = MultiSelectMode.DEFAULT;
 
-<<<<<<< HEAD
     private boolean rowCacheInvalidated;
 
     private RowGenerator rowGenerator = null;
-=======
+
     private final Map<Field, Property> associatedProperties = new HashMap<Field, Property>();
->>>>>>> 0c2b3dd5
 
     /* Table constructors */
 
