/*
@VaadinApache2LicenseForJavaFiles@
 */

package com.vaadin.ui;

import java.io.Serializable;
import java.lang.reflect.Method;
import java.util.Iterator;

import com.vaadin.event.ComponentEventListener;
import com.vaadin.event.MouseEvents.ClickEvent;
import com.vaadin.terminal.Sizeable;
import com.vaadin.terminal.gwt.client.MouseEventDetails;
import com.vaadin.terminal.gwt.client.ui.ClickEventHandler;
import com.vaadin.terminal.gwt.client.ui.splitpanel.AbstractSplitPanelRpc;
import com.vaadin.terminal.gwt.client.ui.splitpanel.AbstractSplitPanelState;
import com.vaadin.terminal.gwt.client.ui.splitpanel.AbstractSplitPanelState.SplitterState;
import com.vaadin.tools.ReflectTools;

/**
 * AbstractSplitPanel.
 * 
 * <code>AbstractSplitPanel</code> is base class for a component container that
 * can contain two components. The components are split by a divider element.
 * 
 * @author Vaadin Ltd.
 * @version
 * @VERSION@
 * @since 6.5
 */
public abstract class AbstractSplitPanel extends AbstractComponentContainer {

    // TODO use Unit in AbstractSplitPanelState and remove these
    private Unit posUnit;
    private Unit posMinUnit = Unit.PERCENTAGE;
    private Unit posMaxUnit = Unit.PERCENTAGE;

    private AbstractSplitPanelRpc rpc = new AbstractSplitPanelRpc() {

<<<<<<< HEAD
        @Override
        public void splitterClick(MouseEventDetails mouseDetails) {
            fireEvent(new SplitterClickEvent(AbstractSplitPanel.this,
                    mouseDetails));
        }
=======
    private float pos = 50;

    private int posUnit = UNITS_PERCENTAGE;

    private boolean posReversed = false;

    private float posMin = 0;

    private int posMinUnit = UNITS_PERCENTAGE;

    private float posMax = 100;

    private int posMaxUnit = UNITS_PERCENTAGE;
>>>>>>> 6f729f5d

        @Override
        public void setSplitterPosition(float position) {
            getSplitterState().setPosition(position);
        }
    };

    public AbstractSplitPanel() {
        registerRpc(rpc);
        setSplitPosition(50, Unit.PERCENTAGE, false);
    }

    /**
     * Modifiable and Serializable Iterator for the components, used by
     * {@link AbstractSplitPanel#getComponentIterator()}.
     */
    private class ComponentIterator implements Iterator<Component>,
            Serializable {

        int i = 0;

        @Override
        public boolean hasNext() {
            if (i < getComponentCount()) {
                return true;
            }
            return false;
        }

        @Override
        public Component next() {
            if (!hasNext()) {
                return null;
            }
            i++;
            if (i == 1) {
                return (getFirstComponent() == null ? getSecondComponent()
                        : getFirstComponent());
            } else if (i == 2) {
                return getSecondComponent();
            }
            return null;
        }

        @Override
        public void remove() {
            if (i == 1) {
                if (getFirstComponent() != null) {
                    setFirstComponent(null);
                    i = 0;
                } else {
                    setSecondComponent(null);
                }
            } else if (i == 2) {
                setSecondComponent(null);
            }
        }
    }

    /**
     * Add a component into this container. The component is added to the right
     * or under the previous component.
     * 
     * @param c
     *            the component to be added.
     */
    @Override
    public void addComponent(Component c) {
        if (getFirstComponent() == null) {
            setFirstComponent(c);
        } else if (getSecondComponent() == null) {
            setSecondComponent(c);
        } else {
            throw new UnsupportedOperationException(
                    "Split panel can contain only two components");
        }
    }

    /**
     * Sets the first component of this split panel. Depending on the direction
     * the first component is shown at the top or to the left.
     * 
     * @param c
     *            The component to use as first component
     */
    public void setFirstComponent(Component c) {
        if (getFirstComponent() == c) {
            // Nothing to do
            return;
        }

        if (getFirstComponent() != null) {
            // detach old
            removeComponent(getFirstComponent());
        }
        getState().setFirstChild(c);
        if (c != null) {
            super.addComponent(c);
        }

        requestRepaint();
    }

    /**
     * Sets the second component of this split panel. Depending on the direction
     * the second component is shown at the bottom or to the left.
     * 
     * @param c
     *            The component to use as first component
     */
    public void setSecondComponent(Component c) {
        if (getSecondComponent() == c) {
            // Nothing to do
            return;
        }

        if (getSecondComponent() != null) {
            // detach old
            removeComponent(getSecondComponent());
        }
        getState().setSecondChild(c);
        if (c != null) {
            super.addComponent(c);
        }
        requestRepaint();
    }

    /**
     * Gets the first component of this split panel. Depending on the direction
     * this is either the component shown at the top or to the left.
     * 
     * @return the first component of this split panel
     */
    public Component getFirstComponent() {
        return (Component) getState().getFirstChild();
    }

    /**
     * Gets the second component of this split panel. Depending on the direction
     * this is either the component shown at the top or to the left.
     * 
     * @return the second component of this split panel
     */
    public Component getSecondComponent() {
        return (Component) getState().getSecondChild();
    }

    /**
     * Removes the component from this container.
     * 
     * @param c
     *            the component to be removed.
     */
    @Override
    public void removeComponent(Component c) {
        super.removeComponent(c);
        if (c == getFirstComponent()) {
            getState().setFirstChild(null);
        } else if (c == getSecondComponent()) {
            getState().setSecondChild(null);
        }
        requestRepaint();
    }

    /*
     * (non-Javadoc)
     * 
     * @see com.vaadin.ui.ComponentContainer#getComponentIterator()
     */
    @Override
    public Iterator<Component> getComponentIterator() {
        return new ComponentIterator();
    }

    /**
     * Gets the number of contained components. Consistent with the iterator
     * returned by {@link #getComponentIterator()}.
     * 
     * @return the number of contained components (zero, one or two)
     */
    @Override
    public int getComponentCount() {
        int count = 0;
        if (getFirstComponent() != null) {
            count++;
        }
        if (getSecondComponent() != null) {
            count++;
        }
        return count;
    }

<<<<<<< HEAD
=======
    /**
     * Paints the content of this component.
     * 
     * @param target
     *            the Paint Event.
     * @throws PaintException
     *             if the paint operation failed.
     */
    @Override
    public void paintContent(PaintTarget target) throws PaintException {
        super.paintContent(target);

        final String position = pos + UNIT_SYMBOLS[posUnit];
        final String minimumPosition = posMin + UNIT_SYMBOLS[posMinUnit];
        final String maximumPosition = posMax + UNIT_SYMBOLS[posMaxUnit];

        target.addAttribute("position", position);
        if (!minimumPosition.equals("0%")) {
            target.addAttribute("minimumPosition", minimumPosition);
        }
        if (!maximumPosition.equals("100%")) {
            target.addAttribute("maximumPosition", maximumPosition);
        }

        if (isLocked()) {
            target.addAttribute("locked", true);
        }

        target.addAttribute("reversed", posReversed);

        if (firstComponent != null) {
            firstComponent.paint(target);
        } else {
            VerticalLayout temporaryComponent = new VerticalLayout();
            temporaryComponent.setParent(this);
            temporaryComponent.paint(target);
        }
        if (secondComponent != null) {
            secondComponent.paint(target);
        } else {
            VerticalLayout temporaryComponent = new VerticalLayout();
            temporaryComponent.setParent(this);
            temporaryComponent.paint(target);
        }
    }

>>>>>>> 6f729f5d
    /* Documented in superclass */
    @Override
    public void replaceComponent(Component oldComponent, Component newComponent) {
        if (oldComponent == getFirstComponent()) {
            setFirstComponent(newComponent);
        } else if (oldComponent == getSecondComponent()) {
            setSecondComponent(newComponent);
        }
        requestRepaint();
    }

    /**
     * Moves the position of the splitter.
     * 
     * @param pos
     *            the new size of the first region in the unit that was last
     *            used (default is percentage). Fractions are only allowed when
     *            unit is percentage.
     */
    public void setSplitPosition(float pos) {
        setSplitPosition(pos, posUnit, false);
    }

    /**
     * Moves the position of the splitter.
     * 
     * @param pos
     *            the new size of the region in the unit that was last used
     *            (default is percentage). Fractions are only allowed when unit
     *            is percentage.
     * 
     * @param reverse
     *            if set to true the split splitter position is measured by the
     *            second region else it is measured by the first region
     */
    public void setSplitPosition(float pos, boolean reverse) {
        setSplitPosition(pos, posUnit, reverse);
    }

    /**
     * Moves the position of the splitter with given position and unit.
     * 
     * @param pos
     *            the new size of the first region. Fractions are only allowed
     *            when unit is percentage.
     * @param unit
     *            the unit (from {@link Sizeable}) in which the size is given.
     */
    public void setSplitPosition(float pos, Unit unit) {
        setSplitPosition(pos, unit, false);
    }

    /**
     * Moves the position of the splitter with given position and unit.
     * 
     * @param pos
     *            the new size of the first region. Fractions are only allowed
     *            when unit is percentage.
     * @param unit
     *            the unit (from {@link Sizeable}) in which the size is given.
     * @param reverse
     *            if set to true the split splitter position is measured by the
     *            second region else it is measured by the first region
     * 
     */
    public void setSplitPosition(float pos, Unit unit, boolean reverse) {
        if (unit != Unit.PERCENTAGE && unit != Unit.PIXELS) {
            throw new IllegalArgumentException(
                    "Only percentage and pixel units are allowed");
        }
        if (unit != Unit.PERCENTAGE) {
            pos = Math.round(pos);
        }
        SplitterState splitterState = getSplitterState();
        splitterState.setPosition(pos);
        splitterState.setPositionUnit(unit.getSymbol());
        splitterState.setPositionReversed(reverse);
        posUnit = unit;

        requestRepaint();
    }

    /**
     * Returns the current position of the splitter, in
     * {@link #getSplitPositionUnit()} units.
     * 
     * @return position of the splitter
     */
    public float getSplitPosition() {
        return getSplitterState().getPosition();
    }

    /**
     * Returns the unit of position of the splitter
     * 
     * @return unit of position of the splitter
     */
    public Unit getSplitPositionUnit() {
        return posUnit;
    }

    /**
     * Sets the minimum split position to the given position and unit. If the
     * split position is reversed, maximum and minimum are also reversed.
     * 
     * @param pos
     *            the minimum position of the split
     * @param unit
     *            the unit (from {@link Sizeable}) in which the size is given.
     *            Allowed units are UNITS_PERCENTAGE and UNITS_PIXELS
     */
<<<<<<< HEAD
    public void setMinimumSplitPosition(int pos, Unit unit) {
        setSplitPositionLimits(pos, unit, getSplitterState().getMaxPosition(),
                posMaxUnit);
=======
    public void setMinSplitPosition(float pos, int unit) {
        setSplitPositionLimits(pos, unit, posMax, posMaxUnit);
>>>>>>> 6f729f5d
    }

    /**
     * Returns the current minimum position of the splitter, in
     * {@link #getMinSplitPositionUnit()} units.
     * 
     * @return the minimum position of the splitter
     */
    public float getMinSplitPosition() {
<<<<<<< HEAD
        return getSplitterState().getMinPosition();
=======
        return posMin;
>>>>>>> 6f729f5d
    }

    /**
     * Returns the unit of the minimum position of the splitter.
     * 
     * @return the unit of the minimum position of the splitter
     */
    public Unit getMinSplitPositionUnit() {
        return posMinUnit;
    }

    /**
     * Sets the maximum split position to the given position and unit. If the
     * split position is reversed, maximum and minimum are also reversed.
     * 
     * @param pos
     *            the maximum position of the split
     * @param unit
     *            the unit (from {@link Sizeable}) in which the size is given.
     *            Allowed units are UNITS_PERCENTAGE and UNITS_PIXELS
     */
<<<<<<< HEAD
    public void setMaxSplitPosition(int pos, Unit unit) {
        setSplitPositionLimits(getSplitterState().getMinPosition(), posMinUnit,
                pos, unit);
=======
    public void setMaxSplitPosition(float pos, int unit) {
        setSplitPositionLimits(posMin, posMinUnit, pos, unit);
>>>>>>> 6f729f5d
    }

    /**
     * Returns the current maximum position of the splitter, in
     * {@link #getMaxSplitPositionUnit()} units.
     * 
     * @return the maximum position of the splitter
     */
    public float getMaxSplitPosition() {
<<<<<<< HEAD
        return getSplitterState().getMaxPosition();
=======
        return posMax;
>>>>>>> 6f729f5d
    }

    /**
     * Returns the unit of the maximum position of the splitter
     * 
     * @return the unit of the maximum position of the splitter
     */
    public Unit getMaxSplitPositionUnit() {
        return posMaxUnit;
    }

    /**
     * Sets the maximum and minimum position of the splitter. If the split
     * position is reversed, maximum and minimum are also reversed.
     * 
     * @param minPos
     *            the new minimum position
     * @param minPosUnit
     *            the unit (from {@link Sizeable}) in which the minimum position
     *            is given.
     * @param maxPos
     *            the new maximum position
     * @param maxPosUnit
     *            the unit (from {@link Sizeable}) in which the maximum position
     *            is given.
     */
<<<<<<< HEAD
    private void setSplitPositionLimits(float minPos, Unit minPosUnit,
            float maxPos, Unit maxPosUnit) {
        if ((minPosUnit != Unit.PERCENTAGE && minPosUnit != Unit.PIXELS)
                || (maxPosUnit != Unit.PERCENTAGE && maxPosUnit != Unit.PIXELS)) {
=======
    private void setSplitPositionLimits(float minPos, int minPosUnit,
            float maxPos, int maxPosUnit) {
        if ((minPosUnit != UNITS_PERCENTAGE && minPosUnit != UNITS_PIXELS)
                || (maxPosUnit != UNITS_PERCENTAGE && maxPosUnit != UNITS_PIXELS)) {
>>>>>>> 6f729f5d
            throw new IllegalArgumentException(
                    "Only percentage and pixel units are allowed");
        }

        SplitterState state = getSplitterState();

        state.setMinPosition(minPos);
        state.setMinPositionUnit("" + minPosUnit);
        posMinUnit = minPosUnit;

        state.setMaxPosition(maxPos);
        state.setMaxPositionUnit("" + maxPosUnit);
        posMaxUnit = maxPosUnit;

        requestRepaint();
    }

    /**
     * Lock the SplitPanels position, disabling the user from dragging the split
     * handle.
     * 
     * @param locked
     *            Set <code>true</code> if locked, <code>false</code> otherwise.
     */
    public void setLocked(boolean locked) {
        getSplitterState().setLocked(locked);
        requestRepaint();
    }

    /**
     * Is the SplitPanel handle locked (user not allowed to change split
     * position by dragging).
     * 
     * @return <code>true</code> if locked, <code>false</code> otherwise.
     */
    public boolean isLocked() {
        return getSplitterState().isLocked();
    }

    /**
     * <code>SplitterClickListener</code> interface for listening for
     * <code>SplitterClickEvent</code> fired by a <code>SplitPanel</code>.
     * 
     * @see SplitterClickEvent
     * @since 6.2
     */
    public interface SplitterClickListener extends ComponentEventListener {

        public static final Method clickMethod = ReflectTools.findMethod(
                SplitterClickListener.class, "splitterClick",
                SplitterClickEvent.class);

        /**
         * SplitPanel splitter has been clicked
         * 
         * @param event
         *            SplitterClickEvent event.
         */
        public void splitterClick(SplitterClickEvent event);
    }

    public class SplitterClickEvent extends ClickEvent {

        public SplitterClickEvent(Component source,
                MouseEventDetails mouseEventDetails) {
            super(source, mouseEventDetails);
        }

    }

    public void addListener(SplitterClickListener listener) {
        addListener(ClickEventHandler.CLICK_EVENT_IDENTIFIER,
                SplitterClickEvent.class, listener,
                SplitterClickListener.clickMethod);
    }

    public void removeListener(SplitterClickListener listener) {
        removeListener(ClickEventHandler.CLICK_EVENT_IDENTIFIER,
                SplitterClickEvent.class, listener);
    }

    @Override
    public AbstractSplitPanelState getState() {
        return (AbstractSplitPanelState) super.getState();
    }

    private SplitterState getSplitterState() {
        return getState().getSplitterState();
    }
}<|MERGE_RESOLUTION|>--- conflicted
+++ resolved
@@ -38,27 +38,11 @@
 
     private AbstractSplitPanelRpc rpc = new AbstractSplitPanelRpc() {
 
-<<<<<<< HEAD
         @Override
         public void splitterClick(MouseEventDetails mouseDetails) {
             fireEvent(new SplitterClickEvent(AbstractSplitPanel.this,
                     mouseDetails));
         }
-=======
-    private float pos = 50;
-
-    private int posUnit = UNITS_PERCENTAGE;
-
-    private boolean posReversed = false;
-
-    private float posMin = 0;
-
-    private int posMinUnit = UNITS_PERCENTAGE;
-
-    private float posMax = 100;
-
-    private int posMaxUnit = UNITS_PERCENTAGE;
->>>>>>> 6f729f5d
 
         @Override
         public void setSplitterPosition(float position) {
@@ -251,55 +235,6 @@
         return count;
     }
 
-<<<<<<< HEAD
-=======
-    /**
-     * Paints the content of this component.
-     * 
-     * @param target
-     *            the Paint Event.
-     * @throws PaintException
-     *             if the paint operation failed.
-     */
-    @Override
-    public void paintContent(PaintTarget target) throws PaintException {
-        super.paintContent(target);
-
-        final String position = pos + UNIT_SYMBOLS[posUnit];
-        final String minimumPosition = posMin + UNIT_SYMBOLS[posMinUnit];
-        final String maximumPosition = posMax + UNIT_SYMBOLS[posMaxUnit];
-
-        target.addAttribute("position", position);
-        if (!minimumPosition.equals("0%")) {
-            target.addAttribute("minimumPosition", minimumPosition);
-        }
-        if (!maximumPosition.equals("100%")) {
-            target.addAttribute("maximumPosition", maximumPosition);
-        }
-
-        if (isLocked()) {
-            target.addAttribute("locked", true);
-        }
-
-        target.addAttribute("reversed", posReversed);
-
-        if (firstComponent != null) {
-            firstComponent.paint(target);
-        } else {
-            VerticalLayout temporaryComponent = new VerticalLayout();
-            temporaryComponent.setParent(this);
-            temporaryComponent.paint(target);
-        }
-        if (secondComponent != null) {
-            secondComponent.paint(target);
-        } else {
-            VerticalLayout temporaryComponent = new VerticalLayout();
-            temporaryComponent.setParent(this);
-            temporaryComponent.paint(target);
-        }
-    }
-
->>>>>>> 6f729f5d
     /* Documented in superclass */
     @Override
     public void replaceComponent(Component oldComponent, Component newComponent) {
@@ -411,14 +346,9 @@
      *            the unit (from {@link Sizeable}) in which the size is given.
      *            Allowed units are UNITS_PERCENTAGE and UNITS_PIXELS
      */
-<<<<<<< HEAD
-    public void setMinimumSplitPosition(int pos, Unit unit) {
+    public void setMinSplitPosition(int pos, Unit unit) {
         setSplitPositionLimits(pos, unit, getSplitterState().getMaxPosition(),
                 posMaxUnit);
-=======
-    public void setMinSplitPosition(float pos, int unit) {
-        setSplitPositionLimits(pos, unit, posMax, posMaxUnit);
->>>>>>> 6f729f5d
     }
 
     /**
@@ -428,11 +358,7 @@
      * @return the minimum position of the splitter
      */
     public float getMinSplitPosition() {
-<<<<<<< HEAD
         return getSplitterState().getMinPosition();
-=======
-        return posMin;
->>>>>>> 6f729f5d
     }
 
     /**
@@ -454,14 +380,9 @@
      *            the unit (from {@link Sizeable}) in which the size is given.
      *            Allowed units are UNITS_PERCENTAGE and UNITS_PIXELS
      */
-<<<<<<< HEAD
-    public void setMaxSplitPosition(int pos, Unit unit) {
+    public void setMaxSplitPosition(float pos, Unit unit) {
         setSplitPositionLimits(getSplitterState().getMinPosition(), posMinUnit,
                 pos, unit);
-=======
-    public void setMaxSplitPosition(float pos, int unit) {
-        setSplitPositionLimits(posMin, posMinUnit, pos, unit);
->>>>>>> 6f729f5d
     }
 
     /**
@@ -471,11 +392,7 @@
      * @return the maximum position of the splitter
      */
     public float getMaxSplitPosition() {
-<<<<<<< HEAD
         return getSplitterState().getMaxPosition();
-=======
-        return posMax;
->>>>>>> 6f729f5d
     }
 
     /**
@@ -502,17 +419,10 @@
      *            the unit (from {@link Sizeable}) in which the maximum position
      *            is given.
      */
-<<<<<<< HEAD
     private void setSplitPositionLimits(float minPos, Unit minPosUnit,
             float maxPos, Unit maxPosUnit) {
         if ((minPosUnit != Unit.PERCENTAGE && minPosUnit != Unit.PIXELS)
                 || (maxPosUnit != Unit.PERCENTAGE && maxPosUnit != Unit.PIXELS)) {
-=======
-    private void setSplitPositionLimits(float minPos, int minPosUnit,
-            float maxPos, int maxPosUnit) {
-        if ((minPosUnit != UNITS_PERCENTAGE && minPosUnit != UNITS_PIXELS)
-                || (maxPosUnit != UNITS_PERCENTAGE && maxPosUnit != UNITS_PIXELS)) {
->>>>>>> 6f729f5d
             throw new IllegalArgumentException(
                     "Only percentage and pixel units are allowed");
         }
