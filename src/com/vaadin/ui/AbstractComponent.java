/* 
@ITMillApache2LicenseForJavaFiles@
 */

package com.vaadin.ui;

import java.io.Serializable;
import java.lang.reflect.Method;
import java.util.ArrayList;
import java.util.Collection;
import java.util.HashSet;
import java.util.Iterator;
import java.util.LinkedList;
import java.util.Locale;
import java.util.Map;
import java.util.Set;
import java.util.regex.Matcher;
import java.util.regex.Pattern;

import com.vaadin.Application;
import com.vaadin.event.EventRouter;
import com.vaadin.event.MethodEventSource;
import com.vaadin.terminal.ErrorMessage;
import com.vaadin.terminal.PaintException;
import com.vaadin.terminal.PaintTarget;
import com.vaadin.terminal.Resource;
import com.vaadin.terminal.Terminal;
import com.vaadin.terminal.gwt.client.EventListenerRegister;
import com.vaadin.terminal.gwt.server.ComponentSizeValidator;
import com.vaadin.tools.ReflectTools;

/**
 * An abstract class that defines default implementation for the
 * {@link Component} interface. Basic UI components that are not derived from an
 * external component can inherit this class to easily qualify as Vaadin
 * components. Most components in Vaadin do just that.
 * 
 * @author IT Mill Ltd.
 * @version
 * @VERSION@
 * @since 3.0
 */
@SuppressWarnings("serial")
public abstract class AbstractComponent implements Component, MethodEventSource {

    /* Private members */

    /**
     * Style names.
     */
    private ArrayList styles;

    /**
     * Caption text.
     */
    private String caption;

    /**
     * Application specific data object. The component does not use or modify
     * this.
     */
    private Object applicationData;

    /**
     * Icon to be shown together with caption.
     */
    private Resource icon;

    /**
     * Is the component enabled (its normal usage is allowed).
     */
    private boolean enabled = true;

    /**
     * Is the component visible (it is rendered).
     */
    private boolean visible = true;

    /**
     * Is the component read-only ?
     */
    private boolean readOnly = false;

    /**
     * Description of the usage (XML).
     */
    private String description = null;

    /**
     * The container this component resides in.
     */
    private Component parent = null;

    /**
     * The EventRouter used for the event model.
     */
    private EventRouter eventRouter = null;

    /**
     * A set of event identifiers with registered listeners.
     */
    private Set<String> eventIdentifiers = null;

    /**
     * The internal error message of the component.
     */
    private ErrorMessage componentError = null;

    /**
     * Immediate mode: if true, all variable changes are required to be sent
     * from the terminal immediately.
     */
    private boolean immediate = false;

    /**
     * Locale of this component.
     */
    private Locale locale;

    /**
     * List of repaint request listeners or null if not listened at all.
     */
    private LinkedList repaintRequestListeners = null;

    /**
     * Are all the repaint listeners notified about recent changes ?
     */
    private boolean repaintRequestListenersNotified = false;

    private String testingId;

    /* Sizeable fields */

    private float width = SIZE_UNDEFINED;
    private float height = SIZE_UNDEFINED;
    private int widthUnit = UNITS_PIXELS;
    private int heightUnit = UNITS_PIXELS;
    private static final Pattern sizePattern = Pattern
            .compile("^(-?\\d+(\\.\\d+)?)(%|px|em|ex|in|cm|mm|pt|pc)?$");

    private ComponentErrorHandler errorHandler = null;

    /* Constructor */

    /**
     * Constructs a new Component.
     */
    public AbstractComponent() {
        // ComponentSizeValidator.setCreationLocation(this);
    }

    /* Get/Set component properties */

    /**
     * Gets the UIDL tag corresponding to the component.
     * 
     * <p>
     * Note! In version 6.2 the method for mapping server side components to
     * their client side counterparts was enhanced. This method was made final
     * to intentionally "break" code where it is needed. If your code does not
     * compile due overriding this method, it is very likely that you need to:
     * <ul>
     * <li>remove the implementation of getTag
     * <li>add {@link ClientWidget} annotation to your component
     * </ul>
     * 
     * @return the component's UIDL tag as <code>String</code>
     * @deprecated tags are no more required for components. Instead of tags we
     *             are now using {@link ClientWidget} annotations to map server
     *             side components to client side counterparts. Generating
     *             identifier for component type is delegated to terminal.
     * @see ClientWidget
     */
    @Deprecated
    public final String getTag() {
        return "";
    }

    public void setDebugId(String id) {
        testingId = id;
    }

    public String getDebugId() {
        return testingId;
    }

    /**
     * Gets style for component. Multiple styles are joined with spaces.
     * 
     * @return the component's styleValue of property style.
     * @deprecated Use getStyleName() instead; renamed for consistency and to
     *             indicate that "style" should not be used to switch client
     *             side implementation, only to style the component.
     */
    @Deprecated
    public String getStyle() {
        return getStyleName();
    }

    /**
     * Sets and replaces all previous style names of the component. This method
     * will trigger a {@link com.vaadin.terminal.Paintable.RepaintRequestEvent
     * RepaintRequestEvent}.
     * 
     * @param style
     *            the new style of the component.
     * @deprecated Use setStyleName() instead; renamed for consistency and to
     *             indicate that "style" should not be used to switch client
     *             side implementation, only to style the component.
     */
    @Deprecated
    public void setStyle(String style) {
        setStyleName(style);
    }

    /*
     * Gets the component's style. Don't add a JavaDoc comment here, we use the
     * default documentation from implemented interface.
     */
    public String getStyleName() {
        String s = "";
        if (styles != null) {
            for (final Iterator it = styles.iterator(); it.hasNext();) {
                s += (String) it.next();
                if (it.hasNext()) {
                    s += " ";
                }
            }
        }
        return s;
    }

    /*
     * Sets the component's style. Don't add a JavaDoc comment here, we use the
     * default documentation from implemented interface.
     */
    public void setStyleName(String style) {
        if (style == null || "".equals(style)) {
            styles = null;
            requestRepaint();
            return;
        }
        if (styles == null) {
            styles = new ArrayList();
        }
        styles.clear();
        styles.add(style);
        requestRepaint();
    }

    public void addStyleName(String style) {
        if (style == null || "".equals(style)) {
            return;
        }
        if (styles == null) {
            styles = new ArrayList();
        }
        if (!styles.contains(style)) {
            styles.add(style);
            requestRepaint();
        }
    }

    public void removeStyleName(String style) {
        if (styles != null) {
            styles.remove(style);
            requestRepaint();
        }
    }

    /*
     * Get's the component's caption. Don't add a JavaDoc comment here, we use
     * the default documentation from implemented interface.
     */
    public String getCaption() {
        return caption;
    }

    /**
     * Sets the component's caption <code>String</code>. Caption is the visible
     * name of the component. This method will trigger a
     * {@link com.vaadin.terminal.Paintable.RepaintRequestEvent
     * RepaintRequestEvent}.
     * 
     * @param caption
     *            the new caption <code>String</code> for the component.
     */
    public void setCaption(String caption) {
        this.caption = caption;
        requestRepaint();
    }

    /*
     * Don't add a JavaDoc comment here, we use the default documentation from
     * implemented interface.
     */
    public Locale getLocale() {
        if (locale != null) {
            return locale;
        }
        if (parent != null) {
            return parent.getLocale();
        }
        final Application app = getApplication();
        if (app != null) {
            return app.getLocale();
        }
        return null;
    }

    /**
     * Sets the locale of this component.
     * 
     * @param locale
     *            the locale to become this component's locale.
     */
    public void setLocale(Locale locale) {
        this.locale = locale;
    }

    /*
     * Gets the component's icon resource. Don't add a JavaDoc comment here, we
     * use the default documentation from implemented interface.
     */
    public Resource getIcon() {
        return icon;
    }

    /**
     * Sets the component's icon. This method will trigger a
     * {@link com.vaadin.terminal.Paintable.RepaintRequestEvent
     * RepaintRequestEvent}.
     * 
     * @param icon
     *            the icon to be shown with the component's caption.
     */
    public void setIcon(Resource icon) {
        this.icon = icon;
        requestRepaint();
    }

    /*
     * Tests if the component is enabled or not. Don't add a JavaDoc comment
     * here, we use the default documentation from implemented interface.
     */
    public boolean isEnabled() {
        return enabled && (parent == null || parent.isEnabled()) && isVisible();
    }

    /*
     * Enables or disables the component. Don't add a JavaDoc comment here, we
     * use the default documentation from implemented interface.
     */
    public void setEnabled(boolean enabled) {
        if (this.enabled != enabled) {
            boolean wasEnabled = this.enabled;
            boolean wasEnabledInContext = isEnabled();

            this.enabled = enabled;

            boolean isEnabled = enabled;
            boolean isEnabledInContext = isEnabled();

            // If the actual enabled state (as rendered, in context) has not
            // changed we do not need to repaint except if the parent is
            // invisible.
            // If the parent is invisible we must request a repaint so the
            // component is repainted with the new enabled state when the parent
            // is set visible again. This workaround is needed as isEnabled
            // checks isVisible.
            boolean needRepaint = (wasEnabledInContext != isEnabledInContext)
                    || (wasEnabled != isEnabled && !parent.isVisible());

            if (needRepaint) {
                requestRepaint();
            }
        }
    }

    /*
     * Tests if the component is in the immediate mode. Don't add a JavaDoc
     * comment here, we use the default documentation from implemented
     * interface.
     */
    public boolean isImmediate() {
        return immediate;
    }

    /**
     * Sets the component's immediate mode to the specified status. This method
     * will trigger a {@link com.vaadin.terminal.Paintable.RepaintRequestEvent
     * RepaintRequestEvent}.
     * 
     * @param immediate
     *            the boolean value specifying if the component should be in the
     *            immediate mode after the call.
     * @see Component#isImmediate()
     */
    public void setImmediate(boolean immediate) {
        this.immediate = immediate;
        requestRepaint();
    }

    /*
     * (non-Javadoc)
     * 
     * @see com.vaadin.ui.Component#isVisible()
     */
    public boolean isVisible() {
        return visible && (getParent() == null || getParent().isVisible());
    }

    /*
     * (non-Javadoc)
     * 
     * @see com.vaadin.ui.Component#setVisible(boolean)
     */
    public void setVisible(boolean visible) {

        if (this.visible != visible) {
            this.visible = visible;
            // Instead of requesting repaint normally we
            // fire the event directly to assure that the
            // event goes through event in the component might
            // now be invisible
            fireRequestRepaintEvent(null);
        }
    }

    /**
     * <p>
     * Gets the component's description. The description can be used to briefly
     * describe the state of the component to the user. The description string
     * may contain certain XML tags:
     * </p>
     * 
     * <p>
     * <table border=1>
     * <tr>
     * <td width=120><b>Tag</b></td>
     * <td width=120><b>Description</b></td>
     * <td width=120><b>Example</b></td>
     * </tr>
     * <tr>
     * <td>&lt;b></td>
     * <td>bold</td>
     * <td><b>bold text</b></td>
     * </tr>
     * <tr>
     * <td>&lt;i></td>
     * <td>italic</td>
     * <td><i>italic text</i></td>
     * </tr>
     * <tr>
     * <td>&lt;u></td>
     * <td>underlined</td>
     * <td><u>underlined text</u></td>
     * </tr>
     * <tr>
     * <td>&lt;br></td>
     * <td>linebreak</td>
     * <td>N/A</td>
     * </tr>
     * <tr>
     * <td>&lt;ul><br>
     * &lt;li>item1<br>
     * &lt;li>item1<br>
     * &lt;/ul></td>
     * <td>item list</td>
     * <td>
     * <ul>
     * <li>item1
     * <li>item2
     * </ul>
     * </td>
     * </tr>
     * </table>
     * </p>
     * 
     * <p>
     * These tags may be nested.
     * </p>
     * 
     * @return component's description <code>String</code>
     */
    public String getDescription() {
        return description;
    }

    /**
     * Sets the component's description. See {@link #getDescription()} for more
     * information on what the description is. This method will trigger a
     * {@link com.vaadin.terminal.Paintable.RepaintRequestEvent
     * RepaintRequestEvent}.
     * 
     * @param description
     *            the new description string for the component.
     */
    public void setDescription(String description) {
        this.description = description;
        requestRepaint();
    }

    /*
     * Gets the component's parent component. Don't add a JavaDoc comment here,
     * we use the default documentation from implemented interface.
     */
    public Component getParent() {
        return parent;
    }

    /*
     * Sets the parent component. Don't add a JavaDoc comment here, we use the
     * default documentation from implemented interface.
     */
    public void setParent(Component parent) {

        // If the parent is not changed, don't do anything
        if (parent == this.parent) {
            return;
        }

        if (parent != null && this.parent != null) {
            throw new IllegalStateException("Component already has a parent.");
        }

        // Send detach event if the component have been connected to a window
        if (getApplication() != null) {
            detach();
        }

        // Connect to new parent
        this.parent = parent;

        // Send attach event if connected to a window
        if (getApplication() != null) {
            attach();
        }
    }

    /**
     * Gets the error message for this component.
     * 
     * @return ErrorMessage containing the description of the error state of the
     *         component or null, if the component contains no errors. Extending
     *         classes should override this method if they support other error
     *         message types such as validation errors or buffering errors. The
     *         returned error message contains information about all the errors.
     */
    public ErrorMessage getErrorMessage() {
        return componentError;
    }

    /**
     * Gets the component's error message.
     * 
     * @link Terminal.ErrorMessage#ErrorMessage(String, int)
     * 
     * @return the component's error message.
     */
    public ErrorMessage getComponentError() {
        return componentError;
    }

    /**
     * Sets the component's error message. The message may contain certain XML
     * tags, for more information see
     * 
     * @link Component.ErrorMessage#ErrorMessage(String, int)
     * 
     * @param componentError
     *            the new <code>ErrorMessage</code> of the component.
     */
    public void setComponentError(ErrorMessage componentError) {
        this.componentError = componentError;
        fireComponentErrorEvent();
        requestRepaint();
    }

    /*
     * Tests if the component is in read-only mode. Don't add a JavaDoc comment
     * here, we use the default documentation from implemented interface.
     */
    public boolean isReadOnly() {
        return readOnly;
    }

    /*
     * Sets the component's read-only mode. Don't add a JavaDoc comment here, we
     * use the default documentation from implemented interface.
     */
    public void setReadOnly(boolean readOnly) {
        this.readOnly = readOnly;
        requestRepaint();
    }

    /*
     * Gets the parent window of the component. Don't add a JavaDoc comment
     * here, we use the default documentation from implemented interface.
     */
    public Window getWindow() {
        if (parent == null) {
            return null;
        } else {
            return parent.getWindow();
        }
    }

    /*
     * Notify the component that it's attached to a window. Don't add a JavaDoc
     * comment here, we use the default documentation from implemented
     * interface.
     */
    public void attach() {
        requestRepaint();
    }

    /*
     * Detach the component from application. Don't add a JavaDoc comment here,
     * we use the default documentation from implemented interface.
     */
    public void detach() {
    }

    /*
     * Gets the parent application of the component. Don't add a JavaDoc comment
     * here, we use the default documentation from implemented interface.
     */
    public Application getApplication() {
        if (parent == null) {
            return null;
        } else {
            return parent.getApplication();
        }
    }

    /* Component painting */

    /* Documented in super interface */
    public void requestRepaintRequests() {
        repaintRequestListenersNotified = false;
    }

    /*
     * Paints the component into a UIDL stream. Don't add a JavaDoc comment
     * here, we use the default documentation from implemented interface.
     */
    public final void paint(PaintTarget target) throws PaintException {
        final String tag = target.getTag(this);
        if (!target.startTag(this, tag) || repaintRequestListenersNotified) {

            // Paint the contents of the component

            // Only paint content of visible components.
            if (isVisible()) {
                if (getHeight() >= 0
                        && (getHeightUnits() != UNITS_PERCENTAGE || ComponentSizeValidator
                                .parentCanDefineHeight(this))) {
                    target.addAttribute("height", "" + getCSSHeight());
                }

                if (getWidth() >= 0
                        && (getWidthUnits() != UNITS_PERCENTAGE || ComponentSizeValidator
                                .parentCanDefineWidth(this))) {
                    target.addAttribute("width", "" + getCSSWidth());
                }
                if (styles != null && styles.size() > 0) {
                    target.addAttribute("style", getStyle());
                }
                if (isReadOnly()) {
                    target.addAttribute("readonly", true);
                }

                if (isImmediate()) {
                    target.addAttribute("immediate", true);
                }
                if (!isEnabled()) {
                    target.addAttribute("disabled", true);
                }
                if (getCaption() != null) {
                    target.addAttribute("caption", getCaption());
                }
                if (getIcon() != null) {
                    target.addAttribute("icon", getIcon());
                }

                if (getDescription() != null && getDescription().length() > 0) {
                    target.addAttribute("description", getDescription());
                }

                if (eventIdentifiers != null) {
                    target
                            .addAttribute(
                                    EventListenerRegister.REGISTERED_EVENT_LISTENERS_ATTRIBUTE,
                                    eventIdentifiers.toArray());
                }

                paintContent(target);

                final ErrorMessage error = getErrorMessage();
                if (error != null) {
                    error.paint(target);
                }
            } else {
                target.addAttribute("invisible", true);
            }
        } else {

            // Contents have not changed, only cached presentation can be used
            target.addAttribute("cached", true);
        }
        target.endTag(tag);

        repaintRequestListenersNotified = false;
    }

    /**
     * Build CSS compatible string representation of height.
     * 
     * @return CSS height
     */
    private String getCSSHeight() {
        if (getHeightUnits() == UNITS_PIXELS) {
            return ((int) getHeight()) + UNIT_SYMBOLS[getHeightUnits()];
        } else {
            return getHeight() + UNIT_SYMBOLS[getHeightUnits()];
        }
    }

    /**
     * Build CSS compatible string representation of width.
     * 
     * @return CSS width
     */
    private String getCSSWidth() {
        if (getWidthUnits() == UNITS_PIXELS) {
            return ((int) getWidth()) + UNIT_SYMBOLS[getWidthUnits()];
        } else {
            return getWidth() + UNIT_SYMBOLS[getWidthUnits()];
        }
    }

    /**
     * Paints any needed component-specific things to the given UIDL stream. The
     * more general {@link #paint(PaintTarget)} method handles all general
     * attributes common to all components, and it calls this method to paint
     * any component-specific attributes to the UIDL stream.
     * 
     * @param target
     *            the target UIDL stream where the component should paint itself
     *            to
     * @throws PaintException
     *             if the paint operation failed.
     */
    public void paintContent(PaintTarget target) throws PaintException {

    }

    /* Documentation copied from interface */
    public void requestRepaint() {

        // The effect of the repaint request is identical to case where a
        // child requests repaint
        childRequestedRepaint(null);
    }

    /* Documentation copied from interface */
    public void childRequestedRepaint(Collection alreadyNotified) {
        // Invisible components (by flag in this particular component) do not
        // need repaints
        if (!visible) {
            return;
        }

        fireRequestRepaintEvent(alreadyNotified);
    }

    /**
     * Fires the repaint request event.
     * 
     * @param alreadyNotified
     */
    private void fireRequestRepaintEvent(Collection alreadyNotified) {
        // Notify listeners only once
        if (!repaintRequestListenersNotified) {
            // Notify the listeners
            if (repaintRequestListeners != null
                    && !repaintRequestListeners.isEmpty()) {
                final Object[] listeners = repaintRequestListeners.toArray();
                final RepaintRequestEvent event = new RepaintRequestEvent(this);
                for (int i = 0; i < listeners.length; i++) {
                    if (alreadyNotified == null) {
                        alreadyNotified = new LinkedList();
                    }
                    if (!alreadyNotified.contains(listeners[i])) {
                        ((RepaintRequestListener) listeners[i])
                                .repaintRequested(event);
                        alreadyNotified.add(listeners[i]);
                        repaintRequestListenersNotified = true;
                    }
                }
            }

            // Notify the parent
            final Component parent = getParent();
            if (parent != null) {
                parent.childRequestedRepaint(alreadyNotified);
            }
        }
    }

    /* Documentation copied from interface */
    public void addListener(RepaintRequestListener listener) {
        if (repaintRequestListeners == null) {
            repaintRequestListeners = new LinkedList();
        }
        if (!repaintRequestListeners.contains(listener)) {
            repaintRequestListeners.add(listener);
        }
    }

    /* Documentation copied from interface */
    public void removeListener(RepaintRequestListener listener) {
        if (repaintRequestListeners != null) {
            repaintRequestListeners.remove(listener);
            if (repaintRequestListeners.isEmpty()) {
                repaintRequestListeners = null;
            }
        }
    }

    /* Component variable changes */

    /*
     * Invoked when the value of a variable has changed. Don't add a JavaDoc
     * comment here, we use the default documentation from implemented
     * interface.
     */
<<<<<<< HEAD
    public void changeVariables(Object source, Map variables) {

=======
    public void changeVariables(Object source, Map<String, Object> variables) {
>>>>>>> 7aada6b7
    }

    /* General event framework */

    private static final Method COMPONENT_EVENT_METHOD = ReflectTools
            .findMethod(Component.Listener.class, "componentEvent",
                    Component.Event.class);

    /**
     * <p>
     * Registers a new listener with the specified activation method to listen
     * events generated by this component. If the activation method does not
     * have any arguments the event object will not be passed to it when it's
     * called.
     * </p>
     * 
     * <p>
     * This method additionally informs the event-api to route events with the
     * given eventIdentifier to the components handleEvent function call.
     * </p>
     * 
     * <p>
     * For more information on the inheritable event mechanism see the
     * {@link com.vaadin.event com.vaadin.event package documentation}.
     * </p>
     * 
     * @param eventIdentifier
     *            the identifier of the event to listen for
     * @param eventType
     *            the type of the listened event. Events of this type or its
     *            subclasses activate the listener.
     * @param target
     *            the object instance who owns the activation method.
     * @param method
     *            the activation method.
     * 
     * @since 6.2
     */
    protected void addListener(String eventIdentifier, Class<?> eventType,
            Object target, Method method) {
        if (eventRouter == null) {
            eventRouter = new EventRouter();
        }
        if (eventIdentifiers == null) {
            eventIdentifiers = new HashSet<String>();
        }
        boolean needRepaint = !eventRouter.hasListeners(eventType);
        eventRouter.addListener(eventType, target, method);

        if (needRepaint) {
            eventIdentifiers.add(eventIdentifier);
            requestRepaint();
        }
    }

    /**
     * Removes all registered listeners matching the given parameters. Since
     * this method receives the event type and the listener object as
     * parameters, it will unregister all <code>object</code>'s methods that are
     * registered to listen to events of type <code>eventType</code> generated
     * by this component.
     * 
     * <p>
     * This method additionally informs the event-api to stop routing events
     * with the given eventIdentifier to the components handleEvent function
     * call.
     * </p>
     * 
     * <p>
     * For more information on the inheritable event mechanism see the
     * {@link com.vaadin.event com.vaadin.event package documentation}.
     * </p>
     * 
     * @param eventIdentifier
     *            the identifier of the event to stop listening for
     * @param eventType
     *            the exact event type the <code>object</code> listens to.
     * @param target
     *            the target object that has registered to listen to events of
     *            type <code>eventType</code> with one or more methods.
     * 
     * @since 6.2
     */
    protected void removeListener(String eventIdentifier, Class<?> eventType,
            Object target) {
        if (eventRouter != null) {
            eventRouter.removeListener(eventType, target);
            if (!eventRouter.hasListeners(eventType)) {
                eventIdentifiers.remove(eventIdentifier);
                requestRepaint();
            }
        }
    }

    /**
     * <p>
     * Registers a new listener with the specified activation method to listen
     * events generated by this component. If the activation method does not
     * have any arguments the event object will not be passed to it when it's
     * called.
     * </p>
     * 
     * <p>
     * For more information on the inheritable event mechanism see the
     * {@link com.vaadin.event com.vaadin.event package documentation}.
     * </p>
     * 
     * @param eventType
     *            the type of the listened event. Events of this type or its
     *            subclasses activate the listener.
     * @param target
     *            the object instance who owns the activation method.
     * @param method
     *            the activation method.
     */
    public void addListener(Class eventType, Object target, Method method) {
        if (eventRouter == null) {
            eventRouter = new EventRouter();
        }
        eventRouter.addListener(eventType, target, method);
    }

    /**
     * <p>
     * Convenience method for registering a new listener with the specified
     * activation method to listen events generated by this component. If the
     * activation method does not have any arguments the event object will not
     * be passed to it when it's called.
     * </p>
     * 
     * <p>
     * This version of <code>addListener</code> gets the name of the activation
     * method as a parameter. The actual method is reflected from
     * <code>object</code>, and unless exactly one match is found,
     * <code>java.lang.IllegalArgumentException</code> is thrown.
     * </p>
     * 
     * <p>
     * For more information on the inheritable event mechanism see the
     * {@link com.vaadin.event com.vaadin.event package documentation}.
     * </p>
     * 
     * <p>
     * Note: Using this method is discouraged because it cannot be checked
     * during compilation. Use {@link #addListener(Class, Object, Method)} or
     * {@link #addListener(com.vaadin.ui.Component.Listener)} instead.
     * </p>
     * 
     * @param eventType
     *            the type of the listened event. Events of this type or its
     *            subclasses activate the listener.
     * @param target
     *            the object instance who owns the activation method.
     * @param methodName
     *            the name of the activation method.
     */
    public void addListener(Class eventType, Object target, String methodName) {
        if (eventRouter == null) {
            eventRouter = new EventRouter();
        }
        eventRouter.addListener(eventType, target, methodName);
    }

    /**
     * Removes all registered listeners matching the given parameters. Since
     * this method receives the event type and the listener object as
     * parameters, it will unregister all <code>object</code>'s methods that are
     * registered to listen to events of type <code>eventType</code> generated
     * by this component.
     * 
     * <p>
     * For more information on the inheritable event mechanism see the
     * {@link com.vaadin.event com.vaadin.event package documentation}.
     * </p>
     * 
     * @param eventType
     *            the exact event type the <code>object</code> listens to.
     * @param target
     *            the target object that has registered to listen to events of
     *            type <code>eventType</code> with one or more methods.
     */
    public void removeListener(Class eventType, Object target) {
        if (eventRouter != null) {
            eventRouter.removeListener(eventType, target);
        }
    }

    /**
     * Removes one registered listener method. The given method owned by the
     * given object will no longer be called when the specified events are
     * generated by this component.
     * 
     * <p>
     * For more information on the inheritable event mechanism see the
     * {@link com.vaadin.event com.vaadin.event package documentation}.
     * </p>
     * 
     * @param eventType
     *            the exact event type the <code>object</code> listens to.
     * @param target
     *            target object that has registered to listen to events of type
     *            <code>eventType</code> with one or more methods.
     * @param method
     *            the method owned by <code>target</code> that's registered to
     *            listen to events of type <code>eventType</code>.
     */
    public void removeListener(Class eventType, Object target, Method method) {
        if (eventRouter != null) {
            eventRouter.removeListener(eventType, target, method);
        }
    }

    /**
     * <p>
     * Removes one registered listener method. The given method owned by the
     * given object will no longer be called when the specified events are
     * generated by this component.
     * </p>
     * 
     * <p>
     * This version of <code>removeListener</code> gets the name of the
     * activation method as a parameter. The actual method is reflected from
     * <code>target</code>, and unless exactly one match is found,
     * <code>java.lang.IllegalArgumentException</code> is thrown.
     * </p>
     * 
     * <p>
     * For more information on the inheritable event mechanism see the
     * {@link com.vaadin.event com.vaadin.event package documentation}.
     * </p>
     * 
     * @param eventType
     *            the exact event type the <code>object</code> listens to.
     * @param target
     *            the target object that has registered to listen to events of
     *            type <code>eventType</code> with one or more methods.
     * @param methodName
     *            the name of the method owned by <code>target</code> that's
     *            registered to listen to events of type <code>eventType</code>.
     */
    public void removeListener(Class eventType, Object target, String methodName) {
        if (eventRouter != null) {
            eventRouter.removeListener(eventType, target, methodName);
        }
    }

    /**
     * Sends the event to all listeners.
     * 
     * @param event
     *            the Event to be sent to all listeners.
     */
    protected void fireEvent(Component.Event event) {
        if (eventRouter != null) {
            eventRouter.fireEvent(event);
        }

    }

    /* Component event framework */

    /*
     * Registers a new listener to listen events generated by this component.
     * Don't add a JavaDoc comment here, we use the default documentation from
     * implemented interface.
     */
    public void addListener(Component.Listener listener) {
        addListener(Component.Event.class, listener, COMPONENT_EVENT_METHOD);
    }

    /*
     * Removes a previously registered listener from this component. Don't add a
     * JavaDoc comment here, we use the default documentation from implemented
     * interface.
     */
    public void removeListener(Component.Listener listener) {
        removeListener(Component.Event.class, listener, COMPONENT_EVENT_METHOD);
    }

    /**
     * Emits the component event. It is transmitted to all registered listeners
     * interested in such events.
     */
    protected void fireComponentEvent() {
        fireEvent(new Component.Event(this));
    }

    /**
     * Emits the component error event. It is transmitted to all registered
     * listeners interested in such events.
     */
    protected void fireComponentErrorEvent() {
        fireEvent(new Component.ErrorEvent(getComponentError(), this));
    }

    /**
     * Sets the data object, that can be used for any application specific data.
     * The component does not use or modify this data.
     * 
     * @param data
     *            the Application specific data.
     * @since 3.1
     */
    public void setData(Object data) {
        applicationData = data;
    }

    /**
     * Gets the application specific data. See {@link #setData(Object)}.
     * 
     * @return the Application specific data set with setData function.
     * @since 3.1
     */
    public Object getData() {
        return applicationData;
    }

    /* Sizeable and other size related methods */

    /*
     * (non-Javadoc)
     * 
     * @see com.vaadin.terminal.Sizeable#getHeight()
     */
    public float getHeight() {
        return height;
    }

    /*
     * (non-Javadoc)
     * 
     * @see com.vaadin.terminal.Sizeable#getHeightUnits()
     */
    public int getHeightUnits() {
        return heightUnit;
    }

    /*
     * (non-Javadoc)
     * 
     * @see com.vaadin.terminal.Sizeable#getWidth()
     */
    public float getWidth() {
        return width;
    }

    /*
     * (non-Javadoc)
     * 
     * @see com.vaadin.terminal.Sizeable#getWidthUnits()
     */
    public int getWidthUnits() {
        return widthUnit;
    }

    /*
     * (non-Javadoc)
     * 
     * @see com.vaadin.terminal.Sizeable#setHeight(float)
     */
    @Deprecated
    public void setHeight(float height) {
        setHeight(height, getHeightUnits());
    }

    /*
     * (non-Javadoc)
     * 
     * @see com.vaadin.terminal.Sizeable#setHeightUnits(int)
     */
    @Deprecated
    public void setHeightUnits(int unit) {
        setHeight(getHeight(), unit);
    }

    /*
     * (non-Javadoc)
     * 
     * @see com.vaadin.terminal.Sizeable#setHeight(float, int)
     */
    public void setHeight(float height, int unit) {
        this.height = height;
        heightUnit = unit;
        requestRepaint();
        // ComponentSizeValidator.setHeightLocation(this);
    }

    /*
     * (non-Javadoc)
     * 
     * @see com.vaadin.terminal.Sizeable#setSizeFull()
     */
    public void setSizeFull() {
        setWidth(100, UNITS_PERCENTAGE);
        setHeight(100, UNITS_PERCENTAGE);
    }

    /*
     * (non-Javadoc)
     * 
     * @see com.vaadin.terminal.Sizeable#setSizeUndefined()
     */
    public void setSizeUndefined() {
        setWidth(-1, UNITS_PIXELS);
        setHeight(-1, UNITS_PIXELS);
    }

    /*
     * (non-Javadoc)
     * 
     * @see com.vaadin.terminal.Sizeable#setWidth(float)
     */
    @Deprecated
    public void setWidth(float width) {
        setWidth(width, getWidthUnits());
    }

    /*
     * (non-Javadoc)
     * 
     * @see com.vaadin.terminal.Sizeable#setWidthUnits(int)
     */
    @Deprecated
    public void setWidthUnits(int unit) {
        setWidth(getWidth(), unit);
    }

    /*
     * (non-Javadoc)
     * 
     * @see com.vaadin.terminal.Sizeable#setWidth(float, int)
     */
    public void setWidth(float width, int unit) {
        this.width = width;
        widthUnit = unit;
        requestRepaint();
        // ComponentSizeValidator.setWidthLocation(this);
    }

    /*
     * (non-Javadoc)
     * 
     * @see com.vaadin.terminal.Sizeable#setWidth(java.lang.String)
     */
    public void setWidth(String width) {
        float[] p = parseStringSize(width);
        setWidth(p[0], (int) p[1]);
    }

    /*
     * (non-Javadoc)
     * 
     * @see com.vaadin.terminal.Sizeable#setHeight(java.lang.String)
     */
    public void setHeight(String height) {
        float[] p = parseStringSize(height);
        setHeight(p[0], (int) p[1]);
    }

    /*
     * Returns array with size in index 0 unit in index 1. Null or empty string
     * will produce {-1,UNITS_PIXELS}
     */
    private static float[] parseStringSize(String s) {
        float[] values = { -1, UNITS_PIXELS };
        if (s == null) {
            return values;
        }
        s = s.trim();
        if ("".equals(s)) {
            return values;
        }

        Matcher matcher = sizePattern.matcher(s);
        if (matcher.find()) {
            values[0] = Float.parseFloat(matcher.group(1));
            if (values[0] < 0) {
                values[0] = -1;
            } else {
                String unit = matcher.group(3);
                if (unit == null) {
                    values[1] = UNITS_PIXELS;
                } else if (unit.equals("px")) {
                    values[1] = UNITS_PIXELS;
                } else if (unit.equals("%")) {
                    values[1] = UNITS_PERCENTAGE;
                } else if (unit.equals("em")) {
                    values[1] = UNITS_EM;
                } else if (unit.equals("ex")) {
                    values[1] = UNITS_EX;
                } else if (unit.equals("in")) {
                    values[1] = UNITS_INCH;
                } else if (unit.equals("cm")) {
                    values[1] = UNITS_CM;
                } else if (unit.equals("mm")) {
                    values[1] = UNITS_MM;
                } else if (unit.equals("pt")) {
                    values[1] = UNITS_POINTS;
                } else if (unit.equals("pc")) {
                    values[1] = UNITS_PICAS;
                }
            }
        } else {
            throw new IllegalArgumentException("Invalid size argument: \"" + s
                    + "\" (should match " + sizePattern.pattern() + ")");
        }
        return values;
    }

    public interface ComponentErrorEvent extends Terminal.ErrorEvent {
    }

    public interface ComponentErrorHandler extends Serializable {
        /**
         * Handle the component error
         * 
         * @param event
         * @return True if the error has been handled False, otherwise
         */
        public boolean handleComponentError(ComponentErrorEvent event);
    }

    /**
     * Gets the error handler for the component.
     * 
     * The error handler is dispatched whenever there is an error processing the
     * data coming from the client.
     * 
     * @return
     */
    public ComponentErrorHandler getErrorHandler() {
        return errorHandler;
    }

    /**
     * Sets the error handler for the component.
     * 
     * The error handler is dispatched whenever there is an error processing the
     * data coming from the client.
     * 
     * If the error handler is not set, the application error handler is used to
     * handle the exception.
     * 
     * @param errorHandler
     *            AbstractField specific error handler
     */
    public void setErrorHandler(ComponentErrorHandler errorHandler) {
        this.errorHandler = errorHandler;
    }

    /**
     * Handle the component error event.
     * 
     * @param error
     *            Error event to handle
     * @return True if the error has been handled False, otherwise. If the error
     *         haven't been handled by this component, it will be handled in the
     *         application error handler.
     */
    public boolean handleError(ComponentErrorEvent error) {
        if (errorHandler != null) {
            return errorHandler.handleComponentError(error);
        }
        return false;

    }

}<|MERGE_RESOLUTION|>--- conflicted
+++ resolved
@@ -836,12 +836,8 @@
      * comment here, we use the default documentation from implemented
      * interface.
      */
-<<<<<<< HEAD
-    public void changeVariables(Object source, Map variables) {
-
-=======
     public void changeVariables(Object source, Map<String, Object> variables) {
->>>>>>> 7aada6b7
+
     }
 
     /* General event framework */
